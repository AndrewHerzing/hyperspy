--- conflicted
+++ resolved
@@ -5,55 +5,6 @@
 
 
 BASE_PLOT_DOCSTRING_PARAMETERS = \
-<<<<<<< HEAD
-    """navigator : {"auto", None, "slider", "spectrum", Signal}
-            If "auto", if navigation_dimension > 0, a navigator is
-            provided to explore the data.
-            If navigation_dimension is 1 and the signal is an image
-            the navigator is a spectrum obtained by integrating
-            over the signal axes (the image).
-            If navigation_dimension is 1 and the signal is a spectrum
-            the navigator is an image obtained by stacking horizontally
-            all the spectra in the dataset.
-            If navigation_dimension is > 1, the navigator is an image
-            obtained by integrating the data over the signal axes.
-            Additionaly, if navigation_dimension > 2 a window
-            with one slider per axis is raised to navigate the data.
-            For example,
-            if the dataset consists of 3 navigation axes X, Y, Z and one
-            signal axis, E, the default navigator will be an image
-            obtained by integrating the data over E at the current Z
-            index and a window with sliders for the X, Y and Z axes
-            will be raised. Notice that changing the Z-axis index
-            changes the navigator in this case.
-            If "slider" and the navigation dimension > 0 a window
-            with one slider per axis is raised to navigate the data.
-            If "spectrum" and navigation_dimension > 0 the navigator
-            is always a spectrum obtained by integrating the data
-            over all other axes.
-            If None, no navigator will be provided.
-            Alternatively a Signal instance can be provided. The signal
-            dimension must be 1 (for a spectrum navigator) or 2 (for a
-            image navigator) and navigation_shape must be 0 (for a static
-            navigator) or navigation_shape + signal_shape must be equal
-            to the navigator_shape of the current object (for a dynamic
-            navigator).
-            If the signal dtype is RGB or RGBA this parameters has no
-            effect and is always "slider".
-        axes_manager : {None, axes_manager}
-            If None `axes_manager` is used.
-        plot_markers : bool, default True
-            Plot markers added using s.add_marker(marker, permanent=True).
-            Note, a large number of markers might lead to very slow plotting.
-        norm : {'auto', 'linear', 'log', 'power', mpl `Normalize` instance or subclass},
-            default is 'auto'.
-            Plot the intensity scale on a linear or logarithmic scale. If
-            'auto', plot the intensity on a linear scale except when
-            `power_spectrum` is True, which can be used only for compatible
-            signal. For Signal2D, a matplotlib `Normalize` subclass or
-            instance can be provided.
-            """
-=======
     """navigator : str, None, or :py:class:`~hyperspy.signal.BaseSignal` (or subclass)
         Allowed string values are ``'auto'``, ``'slider'``, and ``'spectrum'``.
 
@@ -114,7 +65,6 @@
         object, an instance of the :py:class:`~matplotlib.colors.Normalize` 
         class can be used to customize the normalization function.
     """
->>>>>>> 6e08bf73
 
 
 BASE_PLOT_DOCSTRING = \
