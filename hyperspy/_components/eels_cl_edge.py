--- conflicted
+++ resolved
@@ -287,17 +287,6 @@
         self.r = math.log(y2 / y1) / math.log(E1 / E2)
         self.A = y1 / E1 ** -self.r
 
-<<<<<<< HEAD
-        # Connect them at this point where it is certain that all the
-        # parameters are well defined
-        self.effective_angle.events.value_changed.connect(
-            self._integrate_GOS, 0)
-        self.onset_energy.events.value_changed.connect(self._integrate_GOS, 0)
-        self.onset_energy.events.value_changed.connect(
-            self._calculate_knots, 0)
-
-=======
->>>>>>> 05d92dbf
     def _calculate_knots(self):
         start = self.onset_energy.value
         stop = start + self.fine_structure_width
