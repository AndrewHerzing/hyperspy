# -*- coding: utf-8 -*-
# Copyright 2007-2016 The HyperSpy developers
#
# This file is part of  HyperSpy.
#
#  HyperSpy is free software: you can redistribute it and/or modify
# it under the terms of the GNU General Public License as published by
# the Free Software Foundation, either version 3 of the License, or
# (at your option) any later version.
#
#  HyperSpy is distributed in the hope that it will be useful,
# but WITHOUT ANY WARRANTY; without even the implied warranty of
# MERCHANTABILITY or FITNESS FOR A PARTICULAR PURPOSE.  See the
# GNU General Public License for more details.
#
# You should have received a copy of the GNU General Public License
# along with  HyperSpy.  If not, see <http://www.gnu.org/licenses/>.

from functools import wraps
import numpy as np
import sympy
from sympy import lambdify
import warnings

from hyperspy.component import Component
from hyperspy.docstrings.parameters import FUNCTION_ND_DOCSTRING


_CLASS_DOC = \
    """%s component (created with Expression).

.. math::

    f(x) = %s

"""


def _fill_function_args(fn):
    @wraps(fn)
    def fn_wrapped(self, x):
        return fn(x, *[p.value for p in self.parameters])

    return fn_wrapped


def _fill_function_args_2d(fn):
    @wraps(fn)
    def fn_wrapped(self, x, y):
        return fn(x, y, *[p.value for p in self.parameters])

    return fn_wrapped


def _parse_substitutions(string):
    splits = map(str.strip, string.split(';'))
    expr = sympy.sympify(next(splits))
    # We substitute one by one manually, as passing all at the same time does
    # not work as we want (subsitutions inside other substitutions do not work)
    for sub in splits:
        t = tuple(map(str.strip, sub.split('=')))
        expr = expr.subs(t[0], sympy.sympify(t[1]))
    return expr


class Expression(Component):

    """Create a component from a string expression.
    """

    def __init__(self, expression, name, position=None, module="numpy",
                 autodoc=True, add_rotation=False, rotation_center=None,
<<<<<<< HEAD
                 rename_pars={}, **kwargs):
=======
                 compute_gradients=True, **kwargs):
>>>>>>> 705b85fc
        """Create a component from a string expression.

        It automatically generates the partial derivatives and the
        class docstring.

        Parameters`
        ----------
        expression : str
            Component function in SymPy text expression format with
            substitutions separated by `;`. See examples and the SymPy
            documentation for details. The only additional constraint is that
            the variable(s) must be `x` (for 1D components); or `x` and `y` for
            2D components. Also, if `module` is "numexpr" the
            functions are limited to those that numexpr support. See its
            documentation for details.
        name : str
            Name of the component.
        position : str, optional
            The parameter name that defines the position of the component if
            applicable. It enables interative adjustment of the position of the
            component in the model. For 2D components, a tuple must be passed
            with the name of the two parameters e.g. `("x0", "y0")`.
        module : {"numpy", "numexpr"}, default "numpy"
            Module used to evaluate the function. numexpr is often faster but
            it supports fewer functions and requires installing numexpr.
        add_rotation: bool, default False
            This is only relevant for 2D components. If `True` it automatically
            adds `rotation_angle` parameter.
        rotation_center : {None, tuple}
            If None, the rotation center is the center i.e. (0, 0) if `position`
            is not defined, otherwise the center is the coordinates specified
            by `position`. Alternatively a tuple with the (x, y) coordinates
            of the center can be provided.
<<<<<<< HEAD
        rename_pars: dictionary
            The desired name of a parameter may sometimes coincide with e.g.
            the name of a scientific function, what prevents using it in the
            `expression`. `rename_parameters` is a dictionary to map the name
            of the parameter in the `expression`` to the desired name of the
            parameter in the `Component`. For example: {"_gamma": "gamma"}.
=======
        compute_gradients : bool, optional
            If `True`, compute the gradient automatically using sympy. If sympy
            does not support the calculation of the partial derivatives, for 
            example in case of expression containing a "where" condition, 
            it can be disabled by using `compute_gradients=False`.
>>>>>>> 705b85fc
        **kwargs
             Keyword arguments can be used to initialise the value of the
             parameters.

        Methods
        -------
        recompile: useful to recompile the function and gradient with a
            a different module.

        Note
        ----
        As of version 1.4, Sympy's lambdify function—that the ``Expression`` components uses internally,
        does not support the differentiation of some expressions, for example those
        containing a "where" condition. In such cases, the gradients can be set manually if required.

        Examples
        --------
        The following creates a Gaussian component and set the initial value
        of the parameters:

        >>> hs.model.components1D.Expression(
        ... expression="height * exp(-(x - x0) ** 2 * 4 * log(2)/ fwhm ** 2)",
        ... name="Gaussian",
        ... height=1,
        ... fwhm=1,
        ... x0=0,
        ... position="x0",)

        Substitutions for long or complicated expressions are separated by
        semicolumns:

        >>> expr = 'A*B/(A+B) ; A = sin(x)+one; B = cos(y) - two; y = tan(x)'
        >>> comp = hs.model.components1D.Expression(
        ... expression=expr,
        ... name='my function')
        >>> comp.parameters
        (<Parameter one of my function component>,
         <Parameter two of my function component>)

        """
        self._add_rotation = add_rotation
        self._str_expression = expression
<<<<<<< HEAD
        self._rename_pars = rename_pars
=======
        self._compute_gradients = compute_gradients
>>>>>>> 705b85fc
        if rotation_center is None:
            self.compile_function(module=module, position=position)
        else:
            self.compile_function(module=module, position=rotation_center)
        # Initialise component
        Component.__init__(self, self._parameter_strings)
        # When creating components using Expression (for example GaussianHF)
        # we shouldn't add anything else to the _whitelist as the
        # component should be initizialized with its own kwargs.
        # An exception is "module"
        self._whitelist['module'] = ('init', module)
        if self.__class__ is Expression:
            self._whitelist['expression'] = ('init', expression)
            self._whitelist['name'] = ('init', name)
            self._whitelist['position'] = ('init', position)
<<<<<<< HEAD
            self._whitelist['rename_pars'] = ('init', rename_pars)
=======
            self._whitelist['compute_gradients'] = ('init', compute_gradients)
>>>>>>> 705b85fc
            if self._is2D:
                self._whitelist['add_rotation'] = ('init', self._add_rotation)
                self._whitelist['rotation_center'] = ('init', rotation_center)
        self.name = name
        # Set the position parameter
        if position:
            if self._is2D:
                self._position_x = getattr(self, position[0])
                self._position_y = getattr(self, position[1])
            else:
                self._position = getattr(self, position)
        # Set the initial value of the parameters
        if kwargs:
            for kwarg, value in kwargs.items():
                setattr(getattr(self, kwarg), 'value', value)

        if autodoc:
            self.__doc__ = _CLASS_DOC % (
                name, sympy.latex(_parse_substitutions(expression)))

    def compile_function(self, module="numpy", position=False):
        expr = _parse_substitutions(self._str_expression)

        # Extract x
        x, = [symbol for symbol in expr.free_symbols if symbol.name == "x"]
        # Extract y
        y = [symbol for symbol in expr.free_symbols if symbol.name == "y"]

        self._is2D = True if y else False
        if self._is2D:
            y = y[0]
        if self._is2D and self._add_rotation:
            position = position or (0, 0)
            rotx = sympy.sympify(
                "{0} + (x - {0}) * cos(rotation_angle) - (y - {1}) *"
                " sin(rotation_angle)"
                .format(*position))
            roty = sympy.sympify(
                "{1} + (x - {0}) * sin(rotation_angle) + (y - {1}) *"
                "cos(rotation_angle)"
                .format(*position))
            expr = expr.subs({"x": rotx, "y": roty}, simultaneous=False)
        rvars = sympy.symbols([s.name for s in expr.free_symbols], real=True)
        real_expr = expr.subs(
            {orig: real_ for (orig, real_) in zip(expr.free_symbols, rvars)})
        # just replace with the assumption that all our variables are real
        expr = real_expr

        eval_expr = expr.evalf()
        # Extract parameters
        variables = ("x", "y") if self._is2D else ("x", )
        parameters = [
            symbol for symbol in expr.free_symbols
            if symbol.name not in variables]
        parameters.sort(key=lambda x: x.name)  # to have a reliable order
        # Create compiled function
        variables = [x, y] if self._is2D else [x]
        self._f = lambdify(variables + parameters, eval_expr,
                           modules=module, dummify=False)

        if self._is2D:
            def f(x, y): return self._f(
                x, y, *[p.value for p in self.parameters])
        else:
            def f(x): return self._f(x, *[p.value for p in self.parameters])
        setattr(self, "function", f)
        parnames = [symbol.name if symbol.name not in self._rename_pars else self._rename_pars[symbol.name]
                    for symbol in parameters]
        self._parameter_strings = parnames
<<<<<<< HEAD
        ffargs = _fill_function_args_2d if self._is2D else _fill_function_args
        for parameter in parameters:
            grad_expr = sympy.diff(eval_expr, parameter)
            name = parameter.name if parameter.name not in self._rename_pars else self._rename_pars[parameter.name]
            setattr(self,
                    "_f_grad_%s" % name,
                    lambdify(variables + parameters,
                             grad_expr.evalf(),
                             modules=module,
                             dummify=False)
                    )

            setattr(self,
                    "grad_%s" % name,
                    ffargs(
                        getattr(
                            self,
                            "_f_grad_%s" %
                            name)).__get__(
                        self,
                        Expression)
                    )
=======

        if self._compute_gradients:
            try:
                ffargs = (_fill_function_args_2d if 
                        self._is2D else _fill_function_args)
                for parameter in parameters:
                    grad_expr = sympy.diff(eval_expr, parameter)
                    setattr(self,
                            "_f_grad_%s" % parameter.name,
                            lambdify(variables + parameters,
                                      grad_expr.evalf(),
                                      modules=module,
                                      dummify=False)
                            )

                    setattr(self,
                            "grad_%s" % parameter.name,
                            ffargs(
                                getattr(
                                    self,
                                    "_f_grad_%s" %
                                    parameter.name)).__get__(
                                self,
                                Expression)
                            )
            except SyntaxError:
                warnings.warn("The gradients can not be computed with sympy.",
                              UserWarning)
>>>>>>> 705b85fc

    def function_nd(self, *args):
        """%s

        """
        if self._is2D:
            x, y = args[0], args[1]
            # navigation dimension is 0, f_nd same as f
            if not self._is_navigation_multidimensional:
                return self.function(x, y)
            else:
                return self._f(x[np.newaxis, ...], y[np.newaxis, ...],
                               *[p.map['values'][..., np.newaxis, np.newaxis]
                                 for p in self.parameters])
        else:
            x = args[0]
            if not self._is_navigation_multidimensional:
                return self.function(x)
            else:
                return self._f(x[np.newaxis, ...],
                               *[p.map['values'][..., np.newaxis]
                                 for p in self.parameters])
    function_nd.__doc__ %= FUNCTION_ND_DOCSTRING<|MERGE_RESOLUTION|>--- conflicted
+++ resolved
@@ -70,11 +70,7 @@
 
     def __init__(self, expression, name, position=None, module="numpy",
                  autodoc=True, add_rotation=False, rotation_center=None,
-<<<<<<< HEAD
-                 rename_pars={}, **kwargs):
-=======
-                 compute_gradients=True, **kwargs):
->>>>>>> 705b85fc
+                 rename_pars={}, compute_gradients=True, **kwargs):
         """Create a component from a string expression.
 
         It automatically generates the partial derivatives and the
@@ -108,20 +104,17 @@
             is not defined, otherwise the center is the coordinates specified
             by `position`. Alternatively a tuple with the (x, y) coordinates
             of the center can be provided.
-<<<<<<< HEAD
         rename_pars: dictionary
             The desired name of a parameter may sometimes coincide with e.g.
             the name of a scientific function, what prevents using it in the
             `expression`. `rename_parameters` is a dictionary to map the name
             of the parameter in the `expression`` to the desired name of the
             parameter in the `Component`. For example: {"_gamma": "gamma"}.
-=======
         compute_gradients : bool, optional
             If `True`, compute the gradient automatically using sympy. If sympy
             does not support the calculation of the partial derivatives, for 
             example in case of expression containing a "where" condition, 
             it can be disabled by using `compute_gradients=False`.
->>>>>>> 705b85fc
         **kwargs
              Keyword arguments can be used to initialise the value of the
              parameters.
@@ -164,11 +157,8 @@
         """
         self._add_rotation = add_rotation
         self._str_expression = expression
-<<<<<<< HEAD
         self._rename_pars = rename_pars
-=======
         self._compute_gradients = compute_gradients
->>>>>>> 705b85fc
         if rotation_center is None:
             self.compile_function(module=module, position=position)
         else:
@@ -184,11 +174,8 @@
             self._whitelist['expression'] = ('init', expression)
             self._whitelist['name'] = ('init', name)
             self._whitelist['position'] = ('init', position)
-<<<<<<< HEAD
             self._whitelist['rename_pars'] = ('init', rename_pars)
-=======
             self._whitelist['compute_gradients'] = ('init', compute_gradients)
->>>>>>> 705b85fc
             if self._is2D:
                 self._whitelist['add_rotation'] = ('init', self._add_rotation)
                 self._whitelist['rotation_center'] = ('init', rotation_center)
@@ -258,30 +245,6 @@
         parnames = [symbol.name if symbol.name not in self._rename_pars else self._rename_pars[symbol.name]
                     for symbol in parameters]
         self._parameter_strings = parnames
-<<<<<<< HEAD
-        ffargs = _fill_function_args_2d if self._is2D else _fill_function_args
-        for parameter in parameters:
-            grad_expr = sympy.diff(eval_expr, parameter)
-            name = parameter.name if parameter.name not in self._rename_pars else self._rename_pars[parameter.name]
-            setattr(self,
-                    "_f_grad_%s" % name,
-                    lambdify(variables + parameters,
-                             grad_expr.evalf(),
-                             modules=module,
-                             dummify=False)
-                    )
-
-            setattr(self,
-                    "grad_%s" % name,
-                    ffargs(
-                        getattr(
-                            self,
-                            "_f_grad_%s" %
-                            name)).__get__(
-                        self,
-                        Expression)
-                    )
-=======
 
         if self._compute_gradients:
             try:
@@ -289,8 +252,9 @@
                         self._is2D else _fill_function_args)
                 for parameter in parameters:
                     grad_expr = sympy.diff(eval_expr, parameter)
+                    name = parameter.name if parameter.name not in self._rename_pars else self._rename_pars[parameter.name]
                     setattr(self,
-                            "_f_grad_%s" % parameter.name,
+                            "_f_grad_%s" % name,
                             lambdify(variables + parameters,
                                       grad_expr.evalf(),
                                       modules=module,
@@ -298,19 +262,18 @@
                             )
 
                     setattr(self,
-                            "grad_%s" % parameter.name,
+                            "grad_%s" % name,
                             ffargs(
                                 getattr(
                                     self,
                                     "_f_grad_%s" %
-                                    parameter.name)).__get__(
+                                    name)).__get__(
                                 self,
                                 Expression)
                             )
             except SyntaxError:
                 warnings.warn("The gradients can not be computed with sympy.",
                               UserWarning)
->>>>>>> 705b85fc
 
     def function_nd(self, *args):
         """%s
