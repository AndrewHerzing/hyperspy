# -*- coding: utf-8 -*-
# Copyright 2007-2011 The Hyperspy developers
#
# This file is part of  Hyperspy.
#
#  Hyperspy is free software: you can redistribute it and/or modify
# it under the terms of the GNU General Public License as published by
# the Free Software Foundation, either version 3 of the License, or
# (at your option) any later version.
#
#  Hyperspy is distributed in the hope that it will be useful,
# but WITHOUT ANY WARRANTY; without even the implied warranty of
# MERCHANTABILITY or FITNESS FOR A PARTICULAR PURPOSE.  See the
# GNU General Public License for more details.
#
# You should have received a copy of the GNU General Public License
# along with  Hyperspy.  If not, see <http://www.gnu.org/licenses/>.

import copy
import os.path
import warnings
import math

import numpy as np
import numpy.ma as ma
import scipy.interpolate
import scipy as sp
from matplotlib import pyplot as plt

from hyperspy import messages
from hyperspy.axes import AxesManager
from hyperspy import io
from hyperspy.drawing import mpl_hie, mpl_hse, mpl_he
from hyperspy.learn.mva import MVA, LearningResults
import hyperspy.misc.utils
from hyperspy.misc.utils import DictionaryBrowser
from hyperspy.drawing import signal as sigdraw
from hyperspy.decorators import auto_replot
from hyperspy.defaults_parser import preferences
from hyperspy.misc.io.tools import ensure_directory
from hyperspy.misc.progressbar import progressbar
from hyperspy.gui.tools import (
    SpectrumCalibration,
    SmoothingSavitzkyGolay,
    SmoothingLowess,
    SmoothingTV,
    ButterworthFilter)
from hyperspy.gui.egerton_quantification import BackgroundRemoval
from hyperspy.decorators import only_interactive
from hyperspy.decorators import interactive_range_selector
from scipy.ndimage.filters import gaussian_filter1d
from hyperspy.misc.spectrum_tools import find_peaks_ohaver
from hyperspy.misc.image_tools import (shift_image, estimate_image_shift)
from hyperspy.misc.math_tools import symmetrize, antisymmetrize
from hyperspy.exceptions import SignalDimensionError, DataDimensionError
from hyperspy.misc import array_tools
from hyperspy.misc import spectrum_tools
from hyperspy.gui.tools import IntegrateArea
from hyperspy import components
from hyperspy.misc.utils import underline

class Signal2DTools(object):
    def estimate_shift2D(self, reference='current',
                                correlation_threshold=None,
                                chunk_size=30,
                                roi=None,
                                normalize_corr=False,
                                sobel=True,
                                medfilter=True,
                                hanning=True,
                                plot=False,
                                dtype='float',):
        """Estimate the shifts in a image using phase correlation

        This method can only estimate the shift by comparing 
        bidimensional features that should not change position 
        between frames. To decrease the memory usage, the time of 
        computation and the accuracy of the results it is convenient 
        to select a region of interest by setting the roi keyword.

        Parameters
        ----------
        
        reference : {'current', 'cascade' ,'stat'}
            If 'current' (default) the image at the current 
            coordinates is taken as reference. If 'cascade' each image
            is aligned with the previous one. If 'stat' the translation
            of every image with all the rest is estimated and by 
            performing statistical analysis on the result the 
            translation is estimated.
        correlation_threshold : {None, 'auto', float}
            This parameter is only relevant when `reference` is 'stat'.
            If float, the shift estimations with a maximum correlation
            value lower than the given value are not used to compute
            the estimated shifts. If 'auto' the threshold is calculated
            automatically as the minimum maximum correlation value
            of the automatically selected reference image.
        chunk_size: {None, int}
            If int and `reference`=='stat' the number of images used
            as reference are limited to the given value.
        roi : tuple of ints or floats (left, right, top bottom)
             Define the region of interest. If int(float) the position
             is given axis index(value).
        sobel : bool
            apply a sobel filter for edge enhancement 
        medfilter :  bool
            apply a median filter for noise reduction
        hanning : bool
            Apply a 2d hanning filter
        plot : bool
            If True plots the images after applying the filters and
            the phase correlation
        dtype : str or dtype
            Typecode or data-type in which the calculations must be
            performed.
            
        Returns
        -------
        
        list of applied shifts
        
        Notes
        -----
        
        The statistical analysis approach to the translation estimation
        when using `reference`='stat' roughly follows [1]_ . If you use 
        it please cite their article.
        
        References
        ----------
        
        .. [1] Schaffer, Bernhard, Werner Grogger, and Gerald 
        Kothleitner. “Automated Spatial Drift Correction for EFTEM 
        Image Series.” 
        Ultramicroscopy 102, no. 1 (December 2004): 27–36.
        
        """
        self._check_signal_dimension_equals_two()
        if roi is not None:
            # Get the indices of the roi
            yaxis = self.axes_manager.signal_axes[1]
            xaxis = self.axes_manager.signal_axes[0]
            roi = tuple([xaxis._get_index(i) for i in roi[2:]] +
                    [yaxis._get_index(i) for i in roi[:2]]) 

        ref = None if reference == 'cascade' else \
            self.__call__().copy()
        shifts = []
        nrows = None
        images_number = self.axes_manager._max_index + 1
        if reference == 'stat':
            nrows = images_number if chunk_size is None else \
                min(images_number, chunk_size)
            pcarray = ma.zeros((nrows, self.axes_manager._max_index + 1,
                                ),
                                dtype=np.dtype([('max_value', np.float),
                                                ('shift', np.int32,
                                                (2,))]))
            nshift, max_value = estimate_image_shift(
                          self(),
                          self(),
                          roi=roi,
                          sobel=sobel,
                          medfilter=medfilter,
                          hanning=hanning,
                          normalize_corr=normalize_corr,
                          plot=plot,
                          dtype=dtype)
            np.fill_diagonal(pcarray['max_value'], max_value)
            pbar = progressbar(maxval=nrows*images_number).start()
        else:
            pbar = progressbar(maxval=images_number).start()
            
            
        # Main iteration loop. Fills the rows of pcarray when reference 
        # is stat
        for i1, im in enumerate(self._iterate_signal()):
            if reference in ['current', 'cascade']:
                if ref is None:
                    ref = im.copy()
                    shift = np.array([0,0])
                nshift, max_val = estimate_image_shift(ref,
                                      im,
                                      roi=roi,
                                      sobel=sobel,
                                      medfilter=medfilter,
                                      hanning=hanning,
                                      plot=plot,
                                      normalize_corr=normalize_corr,
                                      dtype=dtype)
                if reference == 'cascade':
                    shift += nshift
                    ref = im.copy()
                else:
                    shift = nshift
                shifts.append(shift.copy())
                pbar.update(i1+1)
            elif reference == 'stat':
                if i1 == nrows:
                    break
                # Iterate to fill the columns of pcarray
                for i2, im2 in enumerate(
                                    self._iterate_signal()):
                    if i2 > i1:
                        nshift, max_value = estimate_image_shift(
                                      im,
                                      im2,
                                      roi=roi,
                                      sobel=sobel,
                                      medfilter=medfilter,
                                      hanning=hanning,
                                      normalize_corr=normalize_corr,
                                      plot=plot,
                                      dtype=dtype)
                        
                        pcarray[i1,i2] = max_value, nshift
                    del im2
                    pbar.update(i2 + images_number*i1 + 1)
                del im
        if reference == 'stat':
            # Select the reference image as the one that has the
            # higher max_value in the row
            sqpcarr = pcarray[:,:nrows]
            sqpcarr['max_value'][:] = symmetrize(sqpcarr['max_value'])
            sqpcarr['shift'][:] = antisymmetrize(sqpcarr['shift'])
            ref_index = np.argmax(pcarray['max_value'].min(1))
            self.ref_index = ref_index
            shifts = (pcarray['shift']  + 
                pcarray['shift'][ref_index,:nrows][:,np.newaxis])
            if correlation_threshold is not None:
                if correlation_threshold == 'auto':
                    correlation_threshold = \
                        (pcarray['max_value'].min(0)).max()
                    print("Correlation threshold = %1.2f" % 
                                correlation_threshold)
                shifts[pcarray['max_value'] < \
                    correlation_threshold] = ma.masked
                shifts.mask[ref_index,:] = False
                
            shifts = shifts.mean(0)
        else:
            shifts = np.array(shifts)
            del ref
        return shifts
        
    def align2D(self, crop=True, fill_value=np.nan, shifts=None,
                roi=None,
                sobel=True,
                medfilter=True,
                hanning=True,
                plot=False,
                normalize_corr=False,
                reference='current',
                dtype='float',
                correlation_threshold=None, 
                chunk_size=30):
        """Align the images in place using user provided shifts or by 
        estimating the shifts. 
        
        Please, see `estimate_shift2D` docstring for details
        on the rest of the parameters not documented in the following
        section
        
        Parameters
        ----------
        crop : bool
            If True, the data will be cropped not to include regions
            with missing data
        fill_value : int, float, nan
            The areas with missing data are filled with the given value.
            Default is nan.
        shifts : None or list of tuples
            If None the shifts are estimated using 
            `estimate_shift2D`.
            
        Returns
        -------
        shifts : np.array
            The shifts are returned only if `shifts` is None
            
        Notes
        -----
        
        The statistical analysis approach to the translation estimation
        when using `reference`='stat' roughly follows [1]_ . If you use 
        it please cite their article.
        
        References
        ----------
        
        .. [1] Schaffer, Bernhard, Werner Grogger, and Gerald 
        Kothleitner. “Automated Spatial Drift Correction for EFTEM 
        Image Series.” 
        Ultramicroscopy 102, no. 1 (December 2004): 27–36.
            
        """
        self._check_signal_dimension_equals_two()
        if shifts is None:
            shifts = self.estimate_shift2D(
                roi=roi,
                sobel=sobel,
                medfilter=medfilter,
                hanning=hanning,
                plot=plot,
                reference=reference,
                dtype=dtype,
                correlation_threshold=correlation_threshold,
                normalize_corr=normalize_corr,
                chunk_size=chunk_size)
            return_shifts = True
        else:
            return_shifts = False
        # Translate with sub-pixel precision if necesary 
        for im, shift in zip(self._iterate_signal(),
                              shifts):
            if np.any(shift):
                shift_image(im, -shift,
                    fill_value=fill_value)
                del im
                    
        # Crop the image to the valid size
        if crop is True:
            shifts = -shifts
            bottom, top = (int(np.floor(shifts[:,0].min())) if 
                                    shifts[:,0].min() < 0 else None,
                           int(np.ceil(shifts[:,0].max())) if 
                                    shifts[:,0].max() > 0 else 0)
            right, left = (int(np.floor(shifts[:,1].min())) if 
                                    shifts[:,1].min() < 0 else None,
                           int(np.ceil(shifts[:,1].max())) if 
                                    shifts[:,1].max() > 0 else 0)
            self.crop_image(top, bottom, left, right)
            shifts = -shifts
        if return_shifts:
            return shifts

    def crop_image(self,top=None, bottom=None,
                        left=None, right=None):
        """Crops an image in place.
        
        top, bottom, left, right : int or float
            
            If int the values are taken as indices. If float the values are 
            converted to indices.        

        See also:
        ---------
        crop
        
        """
        self._check_signal_dimension_equals_two()
        self.crop(self.axes_manager.signal_axes[1].index_in_axes_manager,
                  top,
                  bottom)
        self.crop(self.axes_manager.signal_axes[0].index_in_axes_manager,
                  left,
                  right)


class Signal1DTools(object):
    def shift1D(self,
                shift_array,
                interpolation_method='linear',
                crop=True,
                fill_value=np.nan):
        """Shift the data in place over the signal axis by the amount specified
        by an array.

        Parameters
        ----------
        shift_array : numpy array
            An array containing the shifting amount. It must have
            `axes_manager._navigation_shape_in_array` shape.
        interpolation_method : str or int
            Specifies the kind of interpolation as a string ('linear',
            'nearest', 'zero', 'slinear', 'quadratic, 'cubic') or as an 
            integer specifying the order of the spline interpolator to 
            use.
        crop : bool
            If True automatically crop the signal axis at both ends if 
            needed.
        fill_value : float
            If crop is False fill the data outside of the original 
            interval with the given value where needed.
            
        Raises
        ------
        SignalDimensionError if the signal dimension is not 1.
            
        """
        
        self._check_signal_dimension_equals_one()
        axis = self.axes_manager.signal_axes[0]
        offset = axis.offset
        original_axis = axis.axis.copy()
        pbar = progressbar(
            maxval=self.axes_manager.navigation_size)
        for i, (dat, shift) in enumerate(zip(
                self._iterate_signal(),
                shift_array.ravel(()))):
            if np.isnan(shift):
                continue
            si = sp.interpolate.interp1d(original_axis,
                                         dat,
                                         bounds_error=False,
                                         fill_value=fill_value,
                                         kind=interpolation_method)
            axis.offset = float(offset - shift)
            dat[:] = si(axis.axis)
            pbar.update(i + 1)
            
        axis.offset = offset

        if crop is True:
            minimum, maximum = np.nanmin(shift_array), np.nanmax(shift_array)
            if minimum < 0:
                iminimum = 1 + axis.value2index(
                        axis.high_value + minimum,
                        rounding=math.floor)
                print iminimum
                self.crop(axis.index_in_axes_manager,
                          None,
                          iminimum)
            if maximum > 0:
                imaximum = axis.value2index(offset + maximum,
                                            rounding=math.ceil) 
                self.crop(axis.index_in_axes_manager,
                          imaximum)
            
    def interpolate_in_between(self, start, end, delta=3, **kwargs):
        """Replace the data in a given range by interpolation.
        
        The operation is performed in place.
        
        Parameters
        ----------
        start, end : {int | float}
            The limits of the interval. If int they are taken as the 
            axis index. If float they are taken as the axis value.
        
        All extra keyword arguments are passed to 
        scipy.interpolate.interp1d. See the function documentation 
        for details.
        
        Raises
        ------
        SignalDimensionError if the signal dimension is not 1.
        
        """
        self._check_signal_dimension_equals_one()
        axis = self.axes_manager.signal_axes[0]
        i1 = axis._get_index(start)
        i2 = axis._get_index(end)
        i0 = int(np.clip(i1 - delta, 0, np.inf))
        i3 = int(np.clip(i2 + delta, 0, axis.size))
        pbar = progressbar(
            maxval=self.axes_manager.navigation_size)
        for i, dat in enumerate(self._iterate_signal()):
            dat_int = sp.interpolate.interp1d(
                range(i0,i1) + range(i2,i3),
                dat[i0:i1].tolist() + dat[i2:i3].tolist(),
                **kwargs)
            dat[i1:i2] = dat_int(range(i1,i2))
            pbar.update(i + 1)

<<<<<<< HEAD
    def _check_navigation_mask(self, mask):            
        if mask is not None:
            if not isinstance(mask, Signal):
                raise ValueError("mask must be a Signal instance.")
            elif mask.axes_manager.signal_dimension not in (0, 1):
                raise ValueError("mask must be a Signal with signal_dimension "
                                 "equal to 1")
            elif (mask.axes_manager.navigation_dimension !=
                  self.axes_manager.navigation_dimension):
                raise ValueError("mask must be a Signal with the same "
                                 "navigation_dimension as the current signal.")

=======
>>>>>>> 7d83f39b
    def estimate_shift1D(self,
                         start=None,
                         end=None,
                         reference_indices=None,
                         max_shift=None,
                         interpolate=True,
                         number_of_interpolation_points=5,
                         mask=None):
        """Estimate the shifts in the current signal axis using
         cross-correlation.

        This method can only estimate the shift by comparing 
        unidimensional features that should not change the position in 
        the signal axis. To decrease the memory usage, the time of 
        computation and the accuracy of the results it is convenient to 
        select the feature of interest providing sensible values for 
        `start` and `end`. By default interpolation is used to obtain 
        subpixel precision.

        Parameters
        ----------
        start, end : {int | float | None}
            The limits of the interval. If int they are taken as the 
            axis index. If float they are taken as the axis value.
        reference_indices : tuple of ints or None
            Defines the coordinates of the spectrum that will be used 
            as eference. If None the spectrum at the current 
            coordinates is used for this purpose.
        max_shift : int
            "Saturation limit" for the shift.
        interpolate : bool
            If True, interpolation is used to provide sub-pixel 
            accuracy.
        number_of_interpolation_points : int
            Number of interpolation points. Warning: making this number 
            too big can saturate the memory
        mask : Signal of bool data type.
            It must have signal_dimension = 0 and navigation_shape equal to the
            current signal. Where mask is True the shift is not computed 
            and set to nan.

        Returns
        -------
        An array with the result of the estimation in the axis units.
        
        Raises
        ------
        SignalDimensionError if the signal dimension is not 1.
        
        """
        self._check_signal_dimension_equals_one()
        ip = number_of_interpolation_points + 1
        axis = self.axes_manager.signal_axes[0]
        self._check_navigation_mask(mask)
        if reference_indices is None:
            reference_indices = self.axes_manager.indices

        i1, i2 = axis._get_index(start), axis._get_index(end) 
        shift_array = np.zeros(self.axes_manager._navigation_shape_in_array,
                               dtype=float)
        ref = self.inav[reference_indices].data[i1:i2]
        if interpolate is True:
            ref = spectrum_tools.interpolate1D(ip, ref)
        pbar = progressbar(
            maxval=self.axes_manager.navigation_size)
        for i, (dat, indices) in enumerate(zip(
                    self._iterate_signal(),
                    self.axes_manager._array_indices_generator())):
            if mask is not None and bool(mask.data[indices]) is True:
                shift_array[indices] = np.nan
            else:
                dat = dat[i1:i2]
                if interpolate is True:
                    dat = spectrum_tools.interpolate1D(ip, dat)
                shift_array[indices] = np.argmax(
                    np.correlate(ref, dat,'full')) - len(ref) + 1
            pbar.update(i + 1)
        pbar.finish()

        if max_shift is not None:
            if interpolate is True:
                max_shift *= ip
            shift_array.clip(a_min=-max_shift, a_max=max_shift)
        if interpolate is True:
            shift_array /= ip
        shift_array *= axis.scale
        return shift_array

    def align1D(self,
                start=None,
                end=None,
                reference_indices=None,
                max_shift=None,
                interpolate=True,
                number_of_interpolation_points=5,
                interpolation_method='linear',
                crop=True,
                fill_value=np.nan,
                also_align=[],
                mask=None):

        """Estimate the shifts in the signal axis using 
        cross-correlation and use the estimation to align the data in place.

        This method can only estimate the shift by comparing 
        unidimensional
        features that should not change the position. 
        To decrease memory usage, time of computation and improve 
        accuracy it is convenient to select the feature of interest 
        setting the `start` and `end` keywords. By default interpolation is
        used to obtain subpixel precision.

        Parameters
        ----------
        start, end : {int | float | None}
            The limits of the interval. If int they are taken as the 
            axis index. If float they are taken as the axis value.
        reference_indices : tuple of ints or None
            Defines the coordinates of the spectrum that will be used 
            as eference. If None the spectrum at the current 
            coordinates is used for this purpose.
        max_shift : int
            "Saturation limit" for the shift.
        interpolate : bool
            If True, interpolation is used to provide sub-pixel 
            accuracy.
        number_of_interpolation_points : int
            Number of interpolation points. Warning: making this number 
            too big can saturate the memory
        interpolation_method : str or int
            Specifies the kind of interpolation as a string ('linear',
            'nearest', 'zero', 'slinear', 'quadratic, 'cubic') or as an 
            integer specifying the order of the spline interpolator to 
            use.
        crop : bool
            If True automatically crop the signal axis at both ends if 
            needed.
        fill_value : float
            If crop is False fill the data outside of the original 
            interval with the given value where needed.
        also_align : list of signals
            A list of Signal instances that has exactly the same 
            dimensions
            as this one and that will be aligned using the shift map
            estimated using the this signal.
        mask : Signal of bool data type.
            It must have signal_dimension = 0 and navigation_shape equal to the
            current signal. Where mask is True the shift is not computed 
            and set to nan.

        Returns
        -------
        An array with the result of the estimation. The shift will be
        
        Raises
        ------
        SignalDimensionError if the signal dimension is not 1.

        See also
        --------
        estimate_shift1D
        
        """
        self._check_signal_dimension_equals_one()
        shift_array = self.estimate_shift1D(
            start=start,
            end=end,
            reference_indices=reference_indices,
            max_shift=max_shift,
            interpolate=interpolate,
            number_of_interpolation_points=
                number_of_interpolation_points,
            mask=mask)
        for signal in also_align + [self]:
            signal.shift1D(shift_array=shift_array,
                           interpolation_method=interpolation_method,
                           crop=crop,
                           fill_value=fill_value)

    def integrate_in_range(self, signal_range='interactive'):
        """ Sums the spectrum over an energy range, giving the integrated
        area.

        The energy range can either be selected through a GUI or the command
        line.  When `signal_range` is "interactive" the operation is performed
        in-place, i.e. the original spectrum is replaced. Otherwise the
        operation is performed not-in-place, i.e. a new object is returned with 
        the result of the integration.

        Parameters
        ----------
        signal_range : {a tuple of this form (l, r), "interactive"}
            l and r are the left and right limits of the range. They can be numbers or None,
            where None indicates the extremes of the interval. When `signal_range` is 
            "interactive" (default) the range is selected using a GUI.

        Returns
        -------
        integrated_spectrum : {Signal subclass, None}

        See Also
        --------
        integrate_simpson 

        Examples
        --------

        Using the GUI (in-place operation).

        >>> s.integrate_in_range()
        
        Using the CLI (not-in-place operation).

        >>> s_int = s.integrate_in_range(signal_range=(560,None))

        """

        if signal_range == 'interactive':
            ia = IntegrateArea(self, signal_range)
            ia.edit_traits()
            integrated_spectrum = None
        else:
            integrated_spectrum = self._integrate_in_range_commandline(signal_range)
        return(integrated_spectrum)

    def _integrate_in_range_commandline(self, signal_range):
        e1 = signal_range[0]
        e2 = signal_range[1]
        integrated_spectrum = self[..., e1:e2].integrate_simpson(-1)
        return(integrated_spectrum)

    @only_interactive
    def calibrate(self):
        """Calibrate the spectral dimension using a gui.

        It displays a window where the new calibration can be set by:
        * Setting the offset, units and scale directly
        * Selection a range by dragging the mouse on the spectrum figure
         and
        setting the new values for the given range limits

        Notes
        -----
        For this method to work the output_dimension must be 1. Set the 
        view
        accordingly
        
        Raises
        ------
        SignalDimensionError if the signal dimension is not 1.
        
        """
        self._check_signal_dimension_equals_one()
        calibration = SpectrumCalibration(self)
        calibration.edit_traits()

    def smooth_savitzky_golay(self, polynomial_order=None,
        number_of_points=None, differential_order=0):
        """Savitzky-Golay data smoothing in place.
        
        """
        self._check_signal_dimension_equals_one()
        if (polynomial_order is not None and 
            number_of_points is not None):
            for spectrum in self:
                spectrum.data[:] = spectrum_tools.sg(self(),
                                            number_of_points, 
                                            polynomial_order,
                                            differential_order)
        else:
            smoother = SmoothingSavitzkyGolay(self)
            smoother.differential_order = differential_order
            if polynomial_order is not None:
                smoother.polynomial_order = polynomial_order
            if number_of_points is not None:
                smoother.number_of_points = number_of_points

            smoother.edit_traits()
            
    def smooth_lowess(self, smoothing_parameter=None,
        number_of_iterations=None, differential_order=0):
        """Lowess data smoothing in place.
        
        Raises
        ------
        SignalDimensionError if the signal dimension is not 1.
        
        """
        self._check_signal_dimension_equals_one()
        smoother = SmoothingLowess(self)
        smoother.differential_order = differential_order
        if smoothing_parameter is not None:
            smoother.smoothing_parameter = smoothing_parameter
        if number_of_iterations is not None:
            smoother.number_of_iterations = number_of_iterations
        if smoothing_parameter is None or smoothing_parameter is None:
            smoother.edit_traits()
        else:
            smoother.apply()

    def smooth_tv(self, smoothing_parameter=None, differential_order=0):
        """Total variation data smoothing in place.
        
        Raises
        ------
        SignalDimensionError if the signal dimension is not 1.
        
        """
        self._check_signal_dimension_equals_one()
        smoother = SmoothingTV(self)
        smoother.differential_order = differential_order
        if smoothing_parameter is not None:
            smoother.smoothing_parameter = smoothing_parameter
        if smoothing_parameter is None:
            smoother.edit_traits()
        else:
            smoother.apply()

    def filter_butterworth(self,
                           cutoff_frequency_ratio=None,
                           type='low',
                           order=2):
        """Butterworth filter in place.
        
        Raises
        ------
        SignalDimensionError if the signal dimension is not 1.
        
        """
        self._check_signal_dimension_equals_one()
        smoother = ButterworthFilter(self)
        if cutoff_frequency_ratio is not None:
            smoother.cutoff_frequency_ratio = cutoff_frequency_ratio
            smoother.apply()
        else:
            smoother.edit_traits()
   
    def _remove_background_cli(self, signal_range, background_estimator):
        spectra = self.deepcopy()
        maxval = self.axes_manager.navigation_size
        pbar = progressbar(maxval=maxval)
        for index, spectrum in enumerate(spectra):
            background_estimator.estimate_parameters(
                    spectrum, 
                    signal_range[0], 
                    signal_range[1], 
                    only_current=True)
            spectrum.data -= background_estimator.function(
                    spectrum.axes_manager.signal_axes[0].axis).astype(spectra.data.dtype)
            pbar.update(index)
        pbar.finish()
        return(spectra)

    def remove_background(
            self, 
            signal_range='interactive', 
            background_type='PowerLaw',
            polynomial_order = 2):
        """Remove the background, either in place using a gui or returned as a new
        spectrum using the command line.
        
        Parameters
        ----------
        signal_range : tuple, optional
            If this argument is not specified, the signal range has to be selected
            using a GUI. And the original spectrum will be replaced.
            If tuple is given, the a spectrum will be returned.
        background_type : string
            The type of component which should be used to fit the background.
            Possible components: PowerLaw, Gaussian, Offset, Polynomial
            If Polynomial is used, the polynomial order can be specified
        polynomial_order : int, default 2
            Specify the polynomial order if a Polynomial background is used. 
            
        Examples
        --------
        >>>> s.remove_background() # Using gui, replaces spectrum s
        >>>> s2 = s.remove_background(signal_range=(400,450), background_type='PowerLaw') #Using cli, returns a spectrum

        Raises
        ------
        SignalDimensionError if the signal dimension is not 1.
        
        """
        self._check_signal_dimension_equals_one()
        if signal_range == 'interactive': 
            br = BackgroundRemoval(self)
            br.edit_traits()
        else:
            if background_type == 'PowerLaw':
                background_estimator = components.PowerLaw()
            elif background_type == 'Gaussian':
                background_estimator = components.Gaussian()
            elif background_type == 'Offset':
                background_estimator = components.Offset()
            elif background_type == 'Polynomial':
                background_estimator = components.Polynomial(polynomial_order)
            else:
                raise ValueError("Background type: " + background_type + " not recognized")

            spectra = self._remove_background_cli(
                    signal_range, background_estimator)
            return(spectra)

    @interactive_range_selector    
    def crop_spectrum(self, left_value=None, right_value=None,):
        """Crop in place the spectral dimension.
        
        Parameters
        ----------
        left_value, righ_value: {int | float | None}
            If int the values are taken as indices. If float they are 
            converted to indices using the spectral axis calibration.
            If left_value is None crops from the beginning of the axis.
            If right_value is None crops up to the end of the axis. If 
            both are
            None the interactive cropping interface is activated 
            enabling 
            cropping the spectrum using a span selector in the signal 
            plot.
        
        Raises
        ------
        SignalDimensionError if the signal dimension is not 1.
            
        """
        self._check_signal_dimension_equals_one()
        self.crop(
            axis=self.axes_manager.signal_axes[0].index_in_axes_manager,
            start=left_value, end=right_value)
        
    @auto_replot    
    def gaussian_filter(self, FWHM):
        """Applies a Gaussian filter in the spectral dimension in place. 
        
        Parameters
        ----------
        FWHM : float
            The Full Width at Half Maximum of the gaussian in the 
            spectral axis units 
            
        Raises
        ------
        ValueError if FWHM is equal or less than zero.
        
        SignalDimensionError if the signal dimension is not 1.
            
        """
        self._check_signal_dimension_equals_one()
        if FWHM <= 0:
            raise ValueError(
                "FWHM must be greater than zero")
        axis = self.axes_manager.signal_axes[0]
        FWHM *= 1/axis.scale
        self.data = gaussian_filter1d(
            self.data,
            axis=axis.index_in_array, 
            sigma=FWHM/2.35482)

    @auto_replot
    def hanning_taper(self, side='both', channels=None, offset=0):
        """Apply a hanning taper to the data in place.
        
        Parameters
        ----------
        side : {'left', 'right', 'both'}
        channels : {None, int}
            The number of channels to taper. If None 5% of the total
            number of channels are tapered.
        offset : int
        
        Returns
        -------
        channels
        
        Raises
        ------
        SignalDimensionError if the signal dimension is not 1.
        
        """
        # TODO: generalize it
        self._check_signal_dimension_equals_one()
        if channels is None:
            channels = int(round(len(self()) * 0.02))
            if channels < 20:
                channels = 20
        dc = self.data
        if side == 'left' or side == 'both':
            dc[..., offset:channels+offset] *= (
                np.hanning(2*channels)[:channels])
            dc[...,:offset] *= 0. 
        if side== 'right' or side == 'both':
            if offset == 0:
                rl = None
            else:
                rl = -offset
            dc[..., -channels-offset:rl] *= (
                np.hanning(2*channels)[-channels:])
            if offset != 0:
                dc[..., -offset:] *= 0.
        return channels
        
    def find_peaks1D_ohaver(self, xdim=None,slope_thresh=0, amp_thresh=None, 
                    subchannel=True, medfilt_radius=5, maxpeakn=30000, 
                    peakgroup=10):
        """Find peaks along a 1D line (peaks in spectrum/spectra).

        Function to locate the positive peaks in a noisy x-y data set.

        Detects peaks by looking for downward zero-crossings in the 
        first
        derivative that exceed 'slope_thresh'.

        Returns an array containing position, height, and width of each 
        peak.

        'slope_thresh' and 'amp_thresh', control sensitivity: higher 
        values will
        neglect smaller features.


        peakgroup is the number of points around the top peak to search 
        around

        Parameters
        ---------
        

        slope_thresh : float (optional)
                       1st derivative threshold to count the peak
                       default is set to 0.5
                       higher values will neglect smaller features.

        amp_thresh : float (optional)
                     intensity threshold above which
                     default is set to 10% of max(y)
                     higher values will neglect smaller features.

        medfilt_radius : int (optional)
                     median filter window to apply to smooth the data
                     (see scipy.signal.medfilt)
                     if 0, no filter will be applied.
                     default is set to 5
                     
        peakgroup : int (optional)
                    number of points around the "top part" of the peak
                    default is set to 10

        maxpeakn : int (optional)
                   number of maximum detectable peaks
                   default is set to 5000

        subpix : bool (optional)
                 default is set to True

        Returns
        -------
        peaks : structured array of shape _navigation_shape_in_array in which
        each cell contains an array that contains as many structured arrays as 
        peaks where found at that location and which fields: position, width, 
        height contains position, height, and width of each peak.
            
        Raises
        ------
        SignalDimensionError if the signal dimension is not 1.
            
        """
        # TODO: add scipy.signal.find_peaks_cwt
        self._check_signal_dimension_equals_one()
        axis = self.axes_manager.signal_axes[0].axis
        arr_shape = (self.axes_manager._navigation_shape_in_array
                 if self.axes_manager.navigation_size > 0
                 else [1,])
        peaks = np.zeros(arr_shape, dtype=object)
        for y, indices in zip(self._iterate_signal(),
                              self.axes_manager._array_indices_generator()):
            peaks[indices] = find_peaks_ohaver(
                                                y,
                                                axis,
                                                slope_thresh=slope_thresh,
                                                amp_thresh=amp_thresh,
                                                medfilt_radius=medfilt_radius,
                                                maxpeakn=maxpeakn,
                                                peakgroup=peakgroup,
                                                subchannel=subchannel)
        return peaks
    
    def estimate_peak_width(self,
            factor=0.5,
            window=None,
            return_interval=False):
        """Estimate the width of the highest intensity of peak 
        of the spectra at a given fraction of its maximum.

        It can be used with asymmetric peaks. For accurate results any 
        background must be previously substracted.
        The estimation is performed by interpolation using cubic splines.
        
        Parameters
        ----------
        factor : 0 < float < 1
            The default, 0.5, estimates the FWHM.
        window : None, float
            The size of the window centred at the peak maximum
            used to perform the estimation.
            The window size must be chosen with care: if it is narrower
            than the width of the peak at some positions or if it is
            so wide that it includes other more intense peaks this
            method cannot compute the width and a NaN is stored instead.
        return_interval: bool
            If True, returns 2 extra signals with the positions of the 
            desired height fraction at the left and right of the 
            peak.
        
        Returns
        -------
        width or [width, left, right], depending on the value of 
        `return_interval`.

        """
        self._check_signal_dimension_equals_one()
        if not 0 < factor < 1:
            raise ValueError("factor must be between 0 and 1.")

        left, right = (self._get_navigation_signal(),
                       self._get_navigation_signal())
        # The signals must be of dtype float to contain np.nan
        left.change_dtype('float')
        right.change_dtype('float')
        axis = self.axes_manager.signal_axes[0]
        x = axis.axis
        maxval = self.axes_manager.navigation_size
        if maxval > 0:
            pbar = progressbar(maxval=maxval)
        for i, spectrum in enumerate(self):
            if window is not None:
                vmax = axis.index2value(spectrum.data.argmax())
                spectrum = spectrum[vmax - window / 2.:vmax + window / 2.]
                x = spectrum.axes_manager[0].axis
            spline = scipy.interpolate.UnivariateSpline(
                    x,
                    spectrum.data - factor * spectrum.data.max(),
                    s=0)
            roots = spline.roots()
            if len(roots) == 2:
                left[self.axes_manager.indices] = roots[0]
                right[self.axes_manager.indices] = roots[1]
            else:
                left[self.axes_manager.indices] = np.nan
                right[self.axes_manager.indices] = np.nan
            if maxval > 0:
                pbar.update(i)
        if maxval > 0:
            pbar.finish()
        width = right - left
        if factor == 0.5:
            width.mapped_parameters.title = (
                    self.mapped_parameters.title + " FWHM")
            left.mapped_parameters.title = (
                    self.mapped_parameters.title + " FWHM left position")
            
            right.mapped_parameters.title = (
                    self.mapped_parameters.title + " FWHM right position")
        else:
            width.mapped_parameters.title = (
                    self.mapped_parameters.title +
                    " full-width at %.1f maximum" % factor)
            left.mapped_parameters.title = (
                    self.mapped_parameters.title +
                    " full-width at %.1f maximum left position" % factor)
            right.mapped_parameters.title = (
                    self.mapped_parameters.title +
                    " full-width at %.1f maximum right position" % factor)
        if return_interval is True:
            return [width, left, right]
        else:
            return width


class MVATools(object):
    # TODO: All of the plotting methods here should move to drawing
    def _plot_factors_or_pchars(self, factors, comp_ids=None, 
                                calibrate=True, avg_char=False,
                                same_window=None, comp_label='PC', 
                                img_data=None,
                                plot_shifts=True, plot_char=4, 
                                cmap=plt.cm.gray, quiver_color='white',
                                vector_scale=1,
                                per_row=3,ax=None):
        """Plot components from PCA or ICA, or peak characteristics

        Parameters
        ----------

        comp_ids : None, int, or list of ints
            if None, returns maps of all components.
            if int, returns maps of components with ids from 0 to given 
            int.
            if list of ints, returns maps of components with ids in 
            given list.
        calibrate : bool
            if True, plots are calibrated according to the data in the 
            axes
            manager.
        same_window : bool
            if True, plots each factor to the same window.  They are 
            not scaled.
        comp_label : string, the label that is either the plot title 
        (if plotting in
            separate windows) or the label in the legend (if plotting 
            in the 
            same window)
        cmap : a matplotlib colormap
            The colormap used for factor images or
            any peak characteristic scatter map
            overlay.

        Parameters only valid for peak characteristics (or pk char factors):
        --------------------------------------------------------------------        

        img_data - 2D numpy array, 
            The array to overlay peak characteristics onto.  If None,
            defaults to the average image of your stack.

        plot_shifts - bool, default is True
            If true, plots a quiver (arrow) plot showing the shifts for 
            each
            peak present in the component being plotted.

        plot_char - None or int
            If int, the id of the characteristic to plot as the colored 
            scatter plot.
            Possible components are:
               4: peak height
               5: peak orientation
               6: peak eccentricity

       quiver_color : any color recognized by matplotlib
           Determines the color of vectors drawn for 
           plotting peak shifts.

       vector_scale : integer or None
           Scales the quiver plot arrows.  The vector 
           is defined as one data unit along the X axis.  
           If shifts are small, set vector_scale so 
           that when they are multiplied by vector_scale, 
           they are on the scale of the image plot.
           If None, uses matplotlib's autoscaling.
               
        """
        if same_window is None:
            same_window = preferences.MachineLearning.same_window
        if comp_ids is None:
            comp_ids=xrange(factors.shape[1])

        elif not hasattr(comp_ids,'__iter__'):
            comp_ids=xrange(comp_ids)

        n=len(comp_ids)
        if same_window:
            rows=int(np.ceil(n/float(per_row)))

        fig_list=[]

        if n<per_row: per_row=n

        if same_window and self.axes_manager.signal_dimension==2:
            f=plt.figure(figsize=(4*per_row,3*rows))
        else:
            f=plt.figure()
        for i in xrange(len(comp_ids)):
            if self.axes_manager.signal_dimension==1:
                if same_window:
                    ax=plt.gca()
                else:
                    if i>0:
                        f=plt.figure()
                    ax=f.add_subplot(111)
                ax=sigdraw._plot_1D_component(factors=factors,
                        idx=comp_ids[i],axes_manager=self.axes_manager,
                        ax=ax, calibrate=calibrate,
                        comp_label=comp_label,
                        same_window=same_window)
                if same_window:
                    plt.legend(ncol=factors.shape[1]//2, loc='best')
            elif self.axes_manager.signal_dimension==2:
                if same_window:
                    ax=f.add_subplot(rows,per_row,i+1)
                else:
                    if i>0:
                        f=plt.figure()
                    ax=f.add_subplot(111)

                sigdraw._plot_2D_component(factors=factors, 
                    idx=comp_ids[i], 
                    axes_manager=self.axes_manager,
                    calibrate=calibrate,ax=ax, 
                    cmap=cmap,comp_label=comp_label)
            if not same_window:
                fig_list.append(f)
        try:
            plt.tight_layout()
        except:
            pass
        if not same_window:
            return fig_list
        else:
            return f

    def _plot_loadings(self, loadings, comp_ids=None, calibrate=True,
                     same_window=None, comp_label=None, 
                     with_factors=False, factors=None,
                     cmap=plt.cm.gray, no_nans=False, per_row=3):
        if same_window is None:
            same_window = preferences.MachineLearning.same_window
        if comp_ids is None:
            comp_ids=xrange(loadings.shape[0])

        elif not hasattr(comp_ids,'__iter__'):
            comp_ids=xrange(comp_ids)

        n=len(comp_ids)
        if same_window:
            rows=int(np.ceil(n/float(per_row)))

        fig_list=[]

        if n<per_row: per_row=n

        if same_window and self.axes_manager.signal_dimension==2:
            f=plt.figure(figsize=(4*per_row,3*rows))
        else:
            f=plt.figure()

        for i in xrange(n):
            if self.axes_manager.navigation_dimension==1:
                if same_window:
                    ax=plt.gca()
                else:
                    if i>0:
                        f=plt.figure()
                    ax=f.add_subplot(111)
            elif self.axes_manager.navigation_dimension==2:
                if same_window:
                    ax=f.add_subplot(rows,per_row,i+1)
                else:
                    if i>0:
                        f=plt.figure()
                    ax=f.add_subplot(111)
            sigdraw._plot_loading(loadings,idx=comp_ids[i],
                                axes_manager=self.axes_manager,
                                no_nans=no_nans, calibrate=calibrate,
                                cmap=cmap,comp_label=comp_label,ax=ax,
                                same_window=same_window)
            if not same_window:
                fig_list.append(f)
        try:
            plt.tight_layout()
        except:
            pass
        if not same_window:
            if with_factors:
                return fig_list, self._plot_factors_or_pchars(factors, 
                                            comp_ids=comp_ids, 
                                            calibrate=calibrate,
                                            same_window=same_window, 
                                            comp_label=comp_label, 
                                            per_row=per_row)
            else:
                return fig_list
        else:
            if self.axes_manager.navigation_dimension==1:
                plt.legend(ncol=loadings.shape[0]//2, loc='best')
            if with_factors:
                return f, self._plot_factors_or_pchars(factors, 
                                            comp_ids=comp_ids, 
                                            calibrate=calibrate,
                                            same_window=same_window, 
                                            comp_label=comp_label, 
                                            per_row=per_row)
            else:
                return f

    def _export_factors(self,
                        factors,
                        folder=None,
                        comp_ids=None,
                        multiple_files=None,
                        save_figures=False,
                        save_figures_format='png',
                        factor_prefix=None,
                        factor_format=None,
                        comp_label=None,
                        cmap=plt.cm.gray,
                        plot_shifts=True,
                        plot_char=4,
                        img_data=None,
                        same_window=False,
                        calibrate=True,
                        quiver_color='white',
                        vector_scale=1,
                        no_nans=True, per_row=3):

        from hyperspy._signals.image import Image
        from hyperspy._signals.spectrum import Spectrum
        
        if multiple_files is None:
            multiple_files = preferences.MachineLearning.multiple_files
        
        if factor_format is None:
            factor_format = preferences.MachineLearning.\
                export_factors_default_file_format

        # Select the desired factors
        if comp_ids is None:
            comp_ids=xrange(factors.shape[1])
        elif not hasattr(comp_ids,'__iter__'):
            comp_ids=range(comp_ids)
        mask=np.zeros(factors.shape[1],dtype=np.bool)
        for idx in comp_ids:
            mask[idx]=1
        factors=factors[:,mask]

        if save_figures is True:
            plt.ioff()
            fac_plots=self._plot_factors_or_pchars(factors,
                                           comp_ids=comp_ids, 
                                           same_window=same_window,
                                           comp_label=comp_label, 
                                           img_data=img_data,
                                           plot_shifts=plot_shifts,
                                           plot_char=plot_char, 
                                           cmap=cmap,
                                           per_row=per_row,
                                           quiver_color=quiver_color,
                                           vector_scale=vector_scale)
            for idx in xrange(len(comp_ids)):
                filename = '%s_%02i.%s' % (factor_prefix, comp_ids[idx],
                save_figures_format)
                if folder is not None:
                    filename = os.path.join(folder, filename)
                ensure_directory(filename)
                fac_plots[idx].savefig(filename, save_figures_format,
                    dpi=600)
            plt.ion()
            
        elif multiple_files is False:
            if self.axes_manager.signal_dimension==2:
                # factor images
                axes_dicts=[]
                axes=self.axes_manager.signal_axes[::-1]
                shape=(axes[1].size,axes[0].size)
                factor_data=np.rollaxis(
                        factors.reshape((shape[0],shape[1],-1)),2)
                axes_dicts.append(axes[0].get_axis_dictionary())
                axes_dicts.append(axes[1].get_axis_dictionary())
                axes_dicts.append({'name': 'factor_index',
                        'scale': 1.,
                        'offset': 0.,
                        'size': int(factors.shape[1]),
                        'units': 'factor',
                        'index_in_array': 0, })
                s=Image(factor_data,
                        axes=axes_dicts,
                        mapped_parameters = {
                            'title' : '%s from %s' % (
                                factor_prefix,
                                self.mapped_parameters.title),
                        })
            elif self.axes_manager.signal_dimension==1:
                axes=[]
                axes.append(
                self.axes_manager.signal_axes[0].get_axis_dictionary())
                axes[0]['index_in_array']=1

                axes.append({
                    'name': 'factor_index',
                    'scale': 1.,
                    'offset': 0.,
                    'size': int(factors.shape[1]),
                    'units': 'factor',
                    'index_in_array': 0,
                        })
                s=Spectrum(factors.T,
                           axes=axes,
                           mapped_parameters = {
                               'title':'%s from %s' % (
                                   factor_prefix, self.mapped_parameters.title),
                           })
            filename = '%ss.%s' % (factor_prefix, factor_format)
            if folder is not None:
                filename = os.path.join(folder, filename)
            s.save(filename)
        else: # Separate files
            if self.axes_manager.signal_dimension == 1:
            
                axis_dict = self.axes_manager.signal_axes[0].\
                    get_axis_dictionary()
                axis_dict['index_in_array']=0
                for dim,index in zip(comp_ids,range(len(comp_ids))):
                    s=Spectrum(factors[:,index],
                               axes=[axis_dict,],
                               mapped_parameters = {
                                   'title':'%s from %s'%(
                                       factor_prefix,
                                       self.mapped_parameters.title),
                               })
                    filename = '%s-%i.%s' % (factor_prefix,
                                             dim,
                                             factor_format)
                    if folder is not None:
                        filename = os.path.join(folder, filename)
                    s.save(filename)
                    
            if self.axes_manager.signal_dimension == 2:
                axes = self.axes_manager.signal_axes
                axes_dicts=[]
                axes_dicts.append(axes[0].get_axis_dictionary())
                axes_dicts.append(axes[1].get_axis_dictionary())
                axes_dicts[0]['index_in_array'] = 0
                axes_dicts[1]['index_in_array'] = 1
                
                factor_data = factors.reshape(
                    self.axes_manager._signal_shape_in_array + [-1,])
                
                for dim,index in zip(comp_ids,range(len(comp_ids))):
                    im = Image(factor_data[...,index],
                               axes=axes_dicts,
                               mapped_parameters = {
                                   'title' : '%s from %s' % (
                                       factor_prefix,
                                       self.mapped_parameters.title),
                               })
                    filename = '%s-%i.%s' % (factor_prefix,
                                             dim,
                                             factor_format)
                    if folder is not None:
                        filename = os.path.join(folder, filename)
                    im.save(filename)

    def _export_loadings(self,
                         loadings,
                         folder=None,
                         comp_ids=None,
                         multiple_files=None,
                         loading_prefix=None,
                         loading_format=None,
                         save_figures_format = 'png',
                         comp_label=None,
                         cmap=plt.cm.gray,
                         save_figures = False,
                         same_window=False,
                         calibrate=True,
                         no_nans=True,
                         per_row=3):

        from hyperspy._signals.image import Image
        from hyperspy._signals.spectrum import Spectrum

        if multiple_files is None:
            multiple_files = preferences.MachineLearning.multiple_files
        
        if loading_format is None:
            loading_format = preferences.MachineLearning.\
                export_loadings_default_file_format

        if comp_ids is None:
            comp_ids=range(loadings.shape[0])
        elif not hasattr(comp_ids,'__iter__'):
            comp_ids=range(comp_ids)
        mask=np.zeros(loadings.shape[0],dtype=np.bool)
        for idx in comp_ids:
            mask[idx]=1
        loadings=loadings[mask]

        if save_figures is True:
            plt.ioff()
            sc_plots=self._plot_loadings(loadings, comp_ids=comp_ids, 
                                       calibrate=calibrate,
                                       same_window=same_window, 
                                       comp_label=comp_label,
                                       cmap=cmap, no_nans=no_nans,
                                       per_row=per_row)
            for idx in xrange(len(comp_ids)):
                filename = '%s_%02i.%s'%(loading_prefix, comp_ids[idx],
                                                  save_figures_format)
                if folder is not None:
                    filename = os.path.join(folder, filename)
                ensure_directory(filename)
                sc_plots[idx].savefig(filename, dpi=600)
            plt.ion()
        elif multiple_files is False:
            if self.axes_manager.navigation_dimension==2:
                axes_dicts=[]
                axes=self.axes_manager.navigation_axes[::-1]
                shape=(axes[1].size,axes[0].size)
                loading_data=loadings.reshape((-1,shape[0],shape[1]))
                axes_dicts.append(axes[0].get_axis_dictionary())
                axes_dicts[0]['index_in_array']=1
                axes_dicts.append(axes[1].get_axis_dictionary())
                axes_dicts[1]['index_in_array']=2
                axes_dicts.append({'name': 'loading_index',
                        'scale': 1.,
                        'offset': 0.,
                        'size': int(loadings.shape[0]),
                        'units': 'factor',
                        'index_in_array': 0, })
                s=Image(loading_data,
                        axes=axes_dicts,
                        mapped_parameters = {
                            'title' : '%s from %s' % (
                                loading_prefix, 
                                self.mapped_parameters.title),
                        })
            elif self.axes_manager.navigation_dimension==1:
                cal_axis=self.axes_manager.navigation_axes[0].\
                    get_axis_dictionary()
                cal_axis['index_in_array']=1
                axes=[]
                axes.append({'name': 'loading_index',
                        'scale': 1.,
                        'offset': 0.,
                        'size': int(loadings.shape[0]),
                        'units': 'comp_id',
                        'index_in_array': 0, })
                axes.append(cal_axis)
                s=Image(loadings,
                        axes=axes,
                        mapped_parameters = {
                            'title' : '%s from %s' % (
                                loading_prefix,
                                self.mapped_parameters.title),
                        })
            filename = '%ss.%s' % (loading_prefix, loading_format)
            if folder is not None:
                filename = os.path.join(folder, filename)
            s.save(filename)
        else: # Separate files
            if self.axes_manager.navigation_dimension == 1:
                axis_dict = self.axes_manager.navigation_axes[0].\
                    get_axis_dictionary()
                axis_dict['index_in_array']=0
                for dim,index in zip(comp_ids,range(len(comp_ids))):
                    s=Spectrum(loadings[index],
                               axes = [axis_dict,])
                    filename = '%s-%i.%s' % (loading_prefix,
                                             dim,
                                             loading_format)
                    if folder is not None:
                        filename = os.path.join(folder, filename)
                    s.save(filename)
            elif self.axes_manager.navigation_dimension == 2:
                axes_dicts=[]
                axes=self.axes_manager.navigation_axes[::-1]
                shape=(axes[0].size, axes[1].size)
                loading_data=loadings.reshape((-1,shape[0],shape[1]))
                axes_dicts.append(axes[0].get_axis_dictionary())
                axes_dicts[0]['index_in_array']=0
                axes_dicts.append(axes[1].get_axis_dictionary())
                axes_dicts[1]['index_in_array']=1
                for dim,index in zip(comp_ids,range(len(comp_ids))):
                    s=Image(loading_data[index,...],
                            axes = axes_dicts,
                            mapped_parameters = {
                                'title' : '%s from %s' % (
                                    loading_prefix, 
                                    self.mapped_parameters.title),
                            })
                    filename = '%s-%i.%s' % (loading_prefix,
                                             dim,
                                             loading_format)
                    if folder is not None:
                        filename = os.path.join(folder, filename)
                    s.save(filename)

    def plot_decomposition_factors(self,
                        comp_ids=None,
                        calibrate=True,
                        same_window=None,
                        comp_label='Decomposition factor', 
                        per_row=3):
        """Plot factors from a decomposition

        Parameters
        ----------

        comp_ids : None, int, or list of ints
            if None, returns maps of all components.
            if int, returns maps of components with ids from 0 to given 
            int.
            if list of ints, returns maps of components with ids in 
            given list.

        calibrate : bool
            if True, calibrates plots where calibration is available 
            from
            the axes_manager.  If False, plots are in pixels/channels.

        same_window : bool
            if True, plots each factor to the same window.  They are 
            not scaled.
        
        comp_label : string, the label that is either the plot title 
        (if plotting in
            separate windows) or the label in the legend (if plotting 
            in the 
            same window)

        cmap : The colormap used for the factor image, or for peak 
            characteristics, the colormap used for the scatter plot of
            some peak characteristic.
        
        per_row : int, the number of plots in each row, when the 
        same_window
            parameter is True.

        """
        if same_window is None:
            same_window = preferences.MachineLearning.same_window
        factors=self.learning_results.factors
        if comp_ids is None:
            comp_ids = self.learning_results.output_dimension
            
        return self._plot_factors_or_pchars(factors, 
                                            comp_ids=comp_ids, 
                                            calibrate=calibrate,
                                            same_window=same_window, 
                                            comp_label=comp_label, 
                                            per_row=per_row)

    def plot_bss_factors(self,comp_ids=None, calibrate=True,
                        same_window=None, comp_label='BSS factor',
                        per_row=3):
        """Plot factors from blind source separation results.

        Parameters
        ----------

        comp_ids : None, int, or list of ints
            if None, returns maps of all components.
            if int, returns maps of components with ids from 0 to 
            given int.
            if list of ints, returns maps of components with ids in 
            given list.

        calibrate : bool
            if True, calibrates plots where calibration is available 
            from
            the axes_manager.  If False, plots are in pixels/channels.

        same_window : bool
            if True, plots each factor to the same window.  They are 
            not scaled.
        
        comp_label : string, the label that is either the plot title 
        (if plotting in
            separate windows) or the label in the legend (if plotting 
            in the 
            same window)

        cmap : The colormap used for the factor image, or for peak 
            characteristics, the colormap used for the scatter plot of
            some peak characteristic.
        
        per_row : int, the number of plots in each row, when the 
        same_window
            parameter is True.

        """

        if same_window is None:
            same_window = preferences.MachineLearning.same_window
        factors=self.learning_results.bss_factors
        return self._plot_factors_or_pchars(factors, 
                                            comp_ids=comp_ids, 
                                            calibrate=calibrate,
                                            same_window=same_window, 
                                            comp_label=comp_label, 
                                            per_row=per_row)

    def plot_decomposition_loadings(self,
                       comp_ids=None,
                       calibrate=True,
                       same_window=None,
                       comp_label='Decomposition loading', 
                       with_factors=False,
                       cmap=plt.cm.gray, 
                       no_nans=False,
                       per_row=3):
        """Plot loadings from PCA

        Parameters
        ----------

        comp_ids : None, int, or list of ints
            if None, returns maps of all components.
            if int, returns maps of components with ids from 0 to 
            given int.
            if list of ints, returns maps of components with ids in 
            given list.

        calibrate : bool
            if True, calibrates plots where calibration is available 
            from
            the axes_manager.  If False, plots are in pixels/channels.

        same_window : bool
            if True, plots each factor to the same window.  They are 
            not scaled.
        
        comp_label : string, 
            The label that is either the plot title (if plotting in
            separate windows) or the label in the legend (if plotting 
            in the 
            same window)

        with_factors : bool
            If True, also returns figure(s) with the factors for the
            given comp_ids.

        cmap : matplotlib colormap
            The colormap used for the factor image, or for peak 
            characteristics, the colormap used for the scatter plot of
            some peak characteristic.
        
        no_nans : bool
            If True, removes NaN's from the loading plots.

        per_row : int 
            the number of plots in each row, when the same_window
            parameter is True.

        """
        if same_window is None:
            same_window = preferences.MachineLearning.same_window
        loadings=self.learning_results.loadings.T
        if with_factors:
            factors=self.learning_results.factors
        else:
            factors=None
        
        if comp_ids is None:
            comp_ids = self.learning_results.output_dimension
        return self._plot_loadings(
                                 loadings,
                                 comp_ids=comp_ids, 
                                 with_factors=with_factors,
                                 factors=factors,
                                 same_window=same_window,
                                 comp_label=comp_label,
                                 cmap=cmap,
                                 no_nans=no_nans,
                                 per_row=per_row)

    def plot_bss_loadings(self, comp_ids=None, calibrate=True,
                       same_window=None, comp_label='BSS loading', 
                       with_factors=False, cmap=plt.cm.gray, 
                       no_nans=False,per_row=3):
        """Plot loadings from ICA

        Parameters
        ----------

        comp_ids : None, int, or list of ints
            if None, returns maps of all components.
            if int, returns maps of components with ids from 0 to 
            given int.
            if list of ints, returns maps of components with ids in 
            given list.

        calibrate : bool
            if True, calibrates plots where calibration is available 
            from
            the axes_manager.  If False, plots are in pixels/channels.

        same_window : bool
            if True, plots each factor to the same window.  They are 
            not scaled.
        
        comp_label : string, 
            The label that is either the plot title (if plotting in
            separate windows) or the label in the legend (if plotting 
            in the 
            same window)

        with_factors : bool
            If True, also returns figure(s) with the factors for the
            given comp_ids.

        cmap : matplotlib colormap
            The colormap used for the factor image, or for peak 
            characteristics, the colormap used for the scatter plot of
            some peak characteristic.
        
        no_nans : bool
            If True, removes NaN's from the loading plots.

        per_row : int 
            the number of plots in each row, when the same_window
            parameter is True.

        """
        if same_window is None:
            same_window = preferences.MachineLearning.same_window
        loadings=self.learning_results.bss_loadings.T
        if with_factors:
            factors=self.learning_results.bss_factors
        else: factors=None
        return self._plot_loadings(
                                    loadings,
                                    comp_ids=comp_ids, 
                                    with_factors=with_factors,
                                    factors=factors,
                                    same_window=same_window,
                                    comp_label=comp_label,
                                    cmap=cmap,
                                    no_nans=no_nans,
                                    per_row=per_row)

    def export_decomposition_results(self, comp_ids=None,
                                     folder=None,
                                     calibrate=True,
                                     factor_prefix='factor',
                                     factor_format=None,
                                     loading_prefix='loading',
                                     loading_format=None, 
                                     comp_label=None,
                                     cmap=plt.cm.gray,
                                     same_window=False,
                                     multiple_files=None,
                                     no_nans=True,
                                     per_row=3,
                                     save_figures=False,
                                     save_figures_format ='png'):
        """Export results from a decomposition to any of the supported 
        formats.

        Parameters
        ----------
        comp_ids : None, int, or list of ints
            if None, returns all components/loadings.
            if int, returns components/loadings with ids from 0 to 
            given int.
            if list of ints, returns components/loadings with ids in 
            given list.
        folder : str or None
            The path to the folder where the file will be saved. 
            If `None` the
            current folder is used by default.
        factor_prefix : string
            The prefix that any exported filenames for 
            factors/components 
            begin with
        factor_format : string
            The extension of the format that you wish to save to.
        loading_prefix : string
            The prefix that any exported filenames for 
            factors/components 
            begin with
        loading_format : string
            The extension of the format that you wish to save to. 
            Determines
            the kind of output.
                - For image formats (tif, png, jpg, etc.), plots are 
                created 
                  using the plotting flags as below, and saved at 
                  600 dpi.
                  One plot per loading is saved.
                - For multidimensional formats (rpl, hdf5), arrays are 
                saved
                  in single files.  All loadings are contained in the 
                  one
                  file.
                - For spectral formats (msa), each loading is saved to a
                  separate file.
        multiple_files : Bool
            If True, on exporting a file per factor and per loading will
             be 
            created. Otherwise only two files will be created, one for 
            the
            factors and another for the loadings. The default value can 
            be
            chosen in the preferences.
        save_figures : Bool
            If True the same figures that are obtained when using the 
            plot 
            methods will be saved with 600 dpi resolution

        Plotting options (for save_figures = True ONLY)
        ----------------------------------------------

        calibrate : bool
            if True, calibrates plots where calibration is available 
            from
            the axes_manager.  If False, plots are in pixels/channels.
        same_window : bool
            if True, plots each factor to the same window.
        comp_label : string, the label that is either the plot title 
            (if plotting in separate windows) or the label in the legend 
            (if plotting in the same window)
        cmap : The colormap used for the factor image, or for peak 
            characteristics, the colormap used for the scatter plot of
            some peak characteristic.
        per_row : int, the number of plots in each row, when the 
        same_window
            parameter is True.
        save_figures_format : str
            The image format extension.
            
        """
        
        factors=self.learning_results.factors
        loadings=self.learning_results.loadings.T
        self._export_factors(
                                factors,
                                folder=folder,
                                comp_ids=comp_ids,
                                calibrate=calibrate,
                                multiple_files=multiple_files,
                                factor_prefix=factor_prefix,
                                factor_format=factor_format,
                                comp_label=comp_label,
                                save_figures = save_figures,
                                cmap=cmap,
                                no_nans=no_nans,
                                same_window=same_window,
                                per_row=per_row,
                                save_figures_format=save_figures_format)
        self._export_loadings(
                                loadings,
                                comp_ids=comp_ids,folder=folder,
                                calibrate=calibrate,
                                multiple_files=multiple_files,
                                loading_prefix=loading_prefix,
                                loading_format=loading_format,
                                comp_label=comp_label,
                                cmap=cmap,
                                save_figures=save_figures,
                                same_window=same_window,
                                no_nans=no_nans,
                                per_row=per_row)

    def export_bss_results(self,
                           comp_ids=None,
                           folder=None,
                           calibrate=True,
                           multiple_files=None,
                           save_figures=False,
                           factor_prefix='bss_factor',
                           factor_format=None,
                           loading_prefix='bss_loading',
                           loading_format=None, 
                           comp_label=None, cmap=plt.cm.gray,
                           same_window=False,
                           no_nans=True,
                           per_row=3,
                           save_figures_format='png'):
        """Export results from ICA to any of the supported formats.

        Parameters
        ----------
        comp_ids : None, int, or list of ints
            if None, returns all components/loadings.
            if int, returns components/loadings with ids from 0 to given
             int.
            if list of ints, returns components/loadings with ids in 
            iven list.
        folder : str or None
            The path to the folder where the file will be saved. If 
            `None` the
            current folder is used by default.
        factor_prefix : string
            The prefix that any exported filenames for 
            factors/components 
            begin with
        factor_format : string
            The extension of the format that you wish to save to. 
            Determines
            the kind of output.
                - For image formats (tif, png, jpg, etc.), plots are 
                created 
                  using the plotting flags as below, and saved at 
                  600 dpi.
                  One plot per factor is saved.
                - For multidimensional formats (rpl, hdf5), arrays are 
                saved
                  in single files.  All factors are contained in the one
                  file.
                - For spectral formats (msa), each factor is saved to a
                  separate file.
                
        loading_prefix : string
            The prefix that any exported filenames for 
            factors/components 
            begin with
        loading_format : string
            The extension of the format that you wish to save to.
        multiple_files : Bool
            If True, on exporting a file per factor and per loading 
            will be 
            created. Otherwise only two files will be created, one 
            for the
            factors and another for the loadings. The default value 
            can be
            chosen in the preferences.
        save_figures : Bool
            If True the same figures that are obtained when using the 
            plot 
            methods will be saved with 600 dpi resolution

        Plotting options (for save_figures = True ONLY)
        ----------------------------------------------
        calibrate : bool
            if True, calibrates plots where calibration is available 
            from
            the axes_manager.  If False, plots are in pixels/channels.
        same_window : bool
            if True, plots each factor to the same window.
        comp_label : string
            the label that is either the plot title (if plotting in
            separate windows) or the label in the legend (if plotting 
            in the 
            same window)
        cmap : The colormap used for the factor image, or for peak 
            characteristics, the colormap used for the scatter plot of
            some peak characteristic.
        per_row : int, the number of plots in each row, when the 
        same_window
            parameter is True.
        save_figures_format : str
            The image format extension.
            
        """
        
        factors=self.learning_results.bss_factors
        loadings=self.learning_results.bss_loadings.T
        self._export_factors(factors,
                             folder=folder,
                             comp_ids=comp_ids,
                             calibrate=calibrate,
                             multiple_files=multiple_files,
                             factor_prefix=factor_prefix,
                             factor_format=factor_format,
                             comp_label=comp_label,
                             save_figures=save_figures,
                             cmap=cmap,
                             no_nans=no_nans,
                             same_window=same_window,
                             per_row=per_row,
                             save_figures_format=save_figures_format)
                             
        self._export_loadings(loadings,
                              comp_ids=comp_ids,
                              folder=folder,
                              calibrate=calibrate, 
                              multiple_files=multiple_files,
                              loading_prefix=loading_prefix,
                              loading_format=loading_format,
                              comp_label=comp_label,
                              cmap=cmap,
                              save_figures=save_figures,
                              same_window=same_window, 
                              no_nans=no_nans,
                              per_row=per_row,
                              save_figures_format=save_figures_format)
                              
    def plot_residual(self, axes_manager=None):
        """Plot the residual between original data and reconstructed 
        data

        Requires you to have already run PCA or ICA, and to reconstruct 
        data using either the get_decomposition_model or 
        get_bss_model methods.
        
        """

        if hasattr(self, 'residual'):
            self.residual.plot(axes_manager)
        else:
            print("Object does not have any residual information."
                  "Is it a reconstruction created using either "
                  "get_decomposition_model or get_bss_model methods?")


class Signal(MVA,
             MVATools,
             Signal1DTools,
             Signal2DTools,):
    
    _record_by = ""
    _signal_type = ""
    _signal_origin = ""

    def __init__(self, data, **kwds):
        """Create a Signal from a numpy array.

        Parameters
        ----------
        data : numpy array
           The signal data. It can be an array of any dimensions.
        axes : dictionary (optional) 
            Dictionary to define the axes (see the 
            documentation of the AxesManager class for more details).
        attributes : dictionary (optional) 
            A dictionary whose items are stored as attributes.
        mapped_parameters : dictionary (optional) 
            A dictionary containing a set of parameters
            that will to stores in the `mapped_parameters` attribute.
            Some parameters might be mandatory in some cases.
        original_parameters : dictionary (optional) 
            A dictionary containing a set of parameters
            that will to stores in the `original_parameters` attribute. It
            typically contains all the parameters that has been
            imported from the original data file.        

        """
        
        self._create_mapped_parameters()
        self.learning_results = LearningResults()
        self.peak_learning_results = LearningResults()
        kwds['data'] = data
        self._load_dictionary(kwds)
        self._plot = None
        self.auto_replot = True
        self.variance = None
        self.inav = SpecialSlicers(self, True)
        self.isig = SpecialSlicers(self, False)
    
    @property        
    def navigation_indexer(self):
        warnings.warn(
            "`navigation_indexer` has been renamed to `inav` and"
            " it will be removed in the next version. ",
            DeprecationWarning)
        return self.inav

    @property
    def signal_indexer(self):
         warnings.warn(
            "`navigation_indexer` has been renamed to `isig` and"
            " it will be removed in the next version. ",
            DeprecationWarning)
         return self.isig

    def _create_mapped_parameters(self):
        self.mapped_parameters = DictionaryBrowser()
        mp = self.mapped_parameters
        mp.add_node("_internal_parameters")
        mp._internal_parameters.add_node("folding")
        folding = mp._internal_parameters.folding
        folding.unfolded = False
        folding.original_shape = None
        folding.original_axes_manager = None
        self.original_parameters = DictionaryBrowser()
        self.tmp_parameters = DictionaryBrowser()

    def __repr__(self):
        string = '<'
        string += self.__class__.__name__
        string+=", title: %s" % self.mapped_parameters.title
        string += ", dimensions: %s" % (
            self.axes_manager._get_dimension_str())
        string += '>'

        return string

    def __getitem__(self, slices, isNavigation=None):
        try:
            len(slices)
        except TypeError:
            slices = (slices,)
        _orig_slices = slices

        has_nav = True if isNavigation is None else isNavigation
        has_signal = True if isNavigation is None else not isNavigation
        
        # Create a deepcopy of self that contains a view of self.data
        _signal = self._deepcopy_with_new_data(self.data)
        
        nav_idx =  [el.index_in_array for el in
                    _signal.axes_manager.navigation_axes]
        signal_idx =  [el.index_in_array for el in
                       _signal.axes_manager.signal_axes]

        if not has_signal:
            idx =  nav_idx
        elif not has_nav:
            idx =  signal_idx
        else:
            idx =  nav_idx + signal_idx
            
        # Add support for Ellipsis
        if Ellipsis in _orig_slices:
            _orig_slices = list(_orig_slices)
            # Expand the first Ellipsis
            ellipsis_index = _orig_slices.index(Ellipsis)
            _orig_slices.remove(Ellipsis)
            _orig_slices = (_orig_slices[:ellipsis_index] +
                [slice(None),] * max(0, len(idx) - len(_orig_slices)) +
                _orig_slices[ellipsis_index:]) 
            # Replace all the following Ellipses by :
            while Ellipsis in _orig_slices:
                _orig_slices[_orig_slices.index(Ellipsis)] = slice(None)
            _orig_slices = tuple(_orig_slices)
            
        if len(_orig_slices) > len(idx):
            raise IndexError("too many indices")
                    
        slices = np.array([slice(None,)] * 
                           len(_signal.axes_manager._axes))
            
        slices[idx] = _orig_slices + (slice(None),) * max(
                            0, len(idx) - len(_orig_slices))
        
        array_slices = []
        for slice_, axis in zip(slices,_signal.axes_manager._axes):
            if (isinstance(slice_, slice) or 
                len(_signal.axes_manager._axes) < 2):
                array_slices.append(axis._slice_me(slice_))
            else:
                if isinstance(slice_, float):
                    slice_ = axis.value2index(slice_)
                array_slices.append(slice_)
                _signal._remove_axis(axis.index_in_axes_manager)
        
        _signal.data = _signal.data[array_slices]
        _signal.get_dimensions_from_data()

        return _signal
        
    def __setitem__(self, i, j):
        """x.__setitem__(i, y) <==> x[i]=y
        
        """
        if isinstance(j, Signal):
            j = j.data
        self.__getitem__(i).data[:] = j
        
    def _binary_operator_ruler(self, other, op_name):
        exception_message = (
            "Invalid dimensions for this operation")
        if isinstance(other, Signal):
            if other.data.shape != self.data.shape:
                # Are they aligned?
                are_aligned = array_tools.are_aligned(self.data.shape,
                                       other.data.shape)
                if are_aligned is True:
                    sdata, odata = array_tools.homogenize_ndim(self.data,
                                                     other.data)
                else:
                    # Let's align them if possible
                    sig_and_nav = [s for s in [self, other] if
                        s.axes_manager.signal_size > 1 and 
                        s.axes_manager.navigation_size > 1]
                        
                    sig = [s for s in [self, other] if
                        s.axes_manager.signal_size > 1 and 
                        s.axes_manager.navigation_size == 0]
                        
                    if sig_and_nav and sig:
                        self = sig_and_nav[0]
                        other = sig[0]
                        if (self.axes_manager.signal_shape == 
                                    other.axes_manager.signal_shape):
                            sdata = self.data
                            other_new_shape = [
                                axis.size if axis.navigate is False
                                else 1
                                for axis in self.axes_manager._axes]
                            odata = other.data.reshape(
                                other_new_shape)
                        elif (self.axes_manager.navigation_shape == 
                                other.axes_manager.signal_shape):
                            sdata = self.data
                            other_new_shape = [
                                axis.size if axis.navigate is True
                                else 1
                                for axis in self.axes_manager._axes]
                            odata = other.data.reshape(
                                other_new_shape)
                        else:
                            raise ValueError(exception_message)
                    elif len(sig) == 2:
                        sdata = self.data.reshape(
                            (1,) * other.axes_manager.signal_dimension
                            + self.data.shape)
                        odata = other.data.reshape(
                            other.data.shape + 
                            (1,) * self.axes_manager.signal_dimension)
                    else:
                        raise ValueError(exception_message)
                        

                # The data are now aligned but the shapes are not the 
                # same and therefore we have to calculate the resulting
                # axes
                ref_axes = self if (
                    len(self.axes_manager._axes) > 
                    len(other.axes_manager._axes)) else other
                
                new_axes = []
                for i, (ssize, osize) in enumerate(
                                    zip(sdata.shape, odata.shape)):
                    if ssize > osize:
                        if are_aligned or len(sig) != 2:
                            new_axes.append(
                                self.axes_manager._axes[i].copy())
                        else:
                            new_axes.append(self.axes_manager._axes[
                                i - other.axes_manager.signal_dimension
                                ].copy())
                        
                    elif ssize < osize:
                        new_axes.append(
                            other.axes_manager._axes[i].copy())
                        
                    else:
                        new_axes.append(
                            ref_axes.axes_manager._axes[i].copy())
                
            else:
                sdata = self.data
                odata = other.data
                new_axes = [axis.copy()
                            for axis in self.axes_manager._axes]            
            exec("result = sdata.%s(odata)" % op_name)
            new_signal = self._deepcopy_with_new_data(result)
            new_signal.axes_manager._axes = new_axes
            new_signal.axes_manager.set_signal_dimension(
                self.axes_manager.signal_dimension)
            return new_signal
        else:
            exec("result = self.data.%s(other)" %  op_name)
            return self._deepcopy_with_new_data(result)
        
    def _unary_operator_ruler(self, op_name):
        exec("result = self.data.%s()" % op_name)
        return self._deepcopy_with_new_data(result)

    def _check_signal_dimension_equals_one(self):
        if self.axes_manager.signal_dimension != 1:
            raise SignalDimensionError(self.axes_manager.signal_dimension, 1)

    def _check_signal_dimension_equals_two(self):
        if self.axes_manager.signal_dimension != 2:
            raise SignalDimensionError(self.axes_manager.signal_dimension, 2)

    def _deepcopy_with_new_data(self, data=None):
        """Returns a deepcopy of itself replacing the data.
        
        This method has the advantage over deepcopy that it does not
        copy the data what can save precious memory
        
        Parameters
        ---------
        data : {None | np.array}
        
        Returns
        -------
        ns : Signal
        
        """
        try:
            old_data = self.data
            self.data = None
            old_plot = self._plot
            self._plot = None
            ns = self.deepcopy()
            ns.data = data
            return ns
        finally:
            self.data = old_data
            self._plot = old_plot
            
    def _print_summary(self):
        string = "\n\tTitle: "
        string += self.mapped_parameters.title.decode('utf8')
        if hasattr(self.mapped_parameters,'signal_type'):
            string += "\n\tSignal type: "
            string += self.mapped_parameters.signal_type
        string += "\n\tData dimensions: "
        string += str(self.axes_manager.shape)
        if hasattr(self.mapped_parameters, 'record_by'):
            string += "\n\tData representation: "
            string += self.mapped_parameters.record_by
            string += "\n\tData type: "
            string += str(self.data.dtype)
        print string

    def _load_dictionary(self, file_data_dict):
        """Load data from dictionary.
        
        Parameters
        ----------
        file_data_dict : dictionary
            A dictionary containing at least a 'data' keyword with an array of
            arbitrary dimensions. Additionally the dictionary can contain the
            following items:
            data : numpy array
               The signal data. It can be an array of any dimensions.
            axes : dictionary (optional) 
                Dictionary to define the axes (see the 
                documentation of the AxesManager class for more details).
            attributes : dictionary (optional) 
                A dictionary whose items are stored as attributes.
            mapped_parameters : dictionary (optional) 
                A dictionary containing a set of parameters
                that will to stores in the `mapped_parameters` attribute.
                Some parameters might be mandatory in some cases.
            original_parameters : dictionary (optional) 
                A dictionary containing a set of parameters
                that will to stores in the `original_parameters` attribute. It
                typically contains all the parameters that has been
                imported from the original data file.

        """
        
        self.data = file_data_dict['data']
        if 'axes' not in file_data_dict:
            file_data_dict['axes'] = self._get_undefined_axes_list()
        self.axes_manager = AxesManager(
            file_data_dict['axes'])
        if not 'mapped_parameters' in file_data_dict:
            file_data_dict['mapped_parameters'] = {}
        if not 'original_parameters' in file_data_dict:
            file_data_dict['original_parameters'] = {}
        if 'attributes' in file_data_dict:
            for key, value in file_data_dict['attributes'].iteritems():
                if hasattr(self,key):
                    if isinstance(value,dict):
                        for k,v in value.iteritems():
                            eval('self.%s.__setattr__(k,v)'%key)
                    else:
                        self.__setattr__(key, value)
        self.original_parameters.add_dictionary(
            file_data_dict['original_parameters'])
        self.mapped_parameters.add_dictionary(
            file_data_dict['mapped_parameters'])
        if "title" not in self.mapped_parameters:
            self.mapped_parameters.title = ''
        if (self._record_by or 
                "record_by" not in self.mapped_parameters):
            self.mapped_parameters.record_by = self._record_by
        if (self._signal_origin or 
                "signal_origin" not in self.mapped_parameters):
            self.mapped_parameters.signal_origin = self._signal_origin
        if (self._signal_type or
                "signal_type" not in self.mapped_parameters):
            self.mapped_parameters.signal_type = self._signal_type
            
    def squeeze(self):
        """Remove single-dimensional entries from the shape of an array 
        and the axes.
        
        """
        # We deepcopy everything but data
        self = self._deepcopy_with_new_data(self.data)
        for axis in self.axes_manager._axes:
            if axis.size == 1:
                self._remove_axis(axis.index_in_axes_manager)
        self.data = self.data.squeeze()
        return self

    def _to_dictionary(self, add_learning_results=True):
        """Returns a dictionary that can be used to recreate the signal.
        
        All items but `data` are copies.
        
        Parameters
        ----------
        add_learning_results : bool
        
        Returns
        -------
        dic : dictionary
        
        """
        dic = {}
        dic['data'] = self.data
        dic['axes'] = self.axes_manager._get_axes_dicts()
        dic['mapped_parameters'] = \
        self.mapped_parameters.deepcopy().as_dictionary()
        dic['original_parameters'] = \
        self.original_parameters.deepcopy().as_dictionary()
        dic['tmp_parameters'] = \
                        self.tmp_parameters.deepcopy().as_dictionary()
        if add_learning_results and hasattr(self,'learning_results'):
            dic['learning_results'] = copy.deepcopy(
                                                self.learning_results.__dict__)
        return dic
        
    def _get_undefined_axes_list(self):
        axes = []
        for i in xrange(len(self.data.shape)):
            axes.append({'size': int(self.data.shape[i]),})
        return axes

    def __call__(self, axes_manager=None):
        if axes_manager is None:
            axes_manager = self.axes_manager
        return np.atleast_1d(
            self.data.__getitem__(axes_manager._getitem_tuple))
            
    def plot(self, navigator="auto", axes_manager=None):
        """Plot the signal at the current coordinates.
            
        For multidimensional datasets an optional figure,
        the "navigator", with a cursor to navigate that data is
        raised. In any case it is possible to navigate the data using
        the sliders. Currently only signals with signal_dimension equal to
        0, 1 and 2 can be plotted.
        
        Parameters
        ----------
        navigator : {"auto", None, "spectrum", Signal}
            If "auto", if navigation_dimension > 0, a navigator is
            provided to explore the data.
            If navigation_dimension is 1 and the signal is an image
            the navigator is a spectrum obtained by integrating 
            over the signal axes (the image).
            If navigation_dimension is 1 and the signal is a spectrum
            the navigator is an image obtained by stacking horizontally
            all the spectra in the dataset.
            If navigation_dimension is > 1, the navigator is an image
            obtained by integrating the data over the signal axes.
            Additionaly, if navigation_dimension > 2 a window                   
            with one slider per axis is raised to navigate the data.
            For example,
            if the dataset consists of 3 navigation axes X, Y, Z and one
            signal axis, E, the default navigator will be an image
            obtained by integrating the data over E at the current Z
            index and a window with sliders for the X, Y and Z axes 
            will be raised. Notice that changing the Z-axis index
            changes the navigator in this case.
            If None and the navigation dimension > 0 a window
            with one slider per axis is raised to navigate the data.
            If "spectrum" and navigation_dimension > 0 the navigator
            is always a spectrum obtained by integrating the data 
            over all other axes.
            Alternatively a Signal instance can be provided. The signal
            dimension must be 1 (for a spectrum navigator) or 2 (for a
            image navigator) and navigation_shape must be 0 (for a static 
            navigator) or navigation_shape + signal_shape must be equal
            to the navigator_shape of the current object (for a dynamic
            navigator).

        axes_manager : {None, axes_manager}
            If None `axes_manager` is used.

        """
        if self._plot is not None:
            try:
                self._plot.close()
            except:
                # If it was already closed it will raise an exception,
                # but we want to carry on...
                pass

        if axes_manager is None:
            axes_manager = self.axes_manager
        if axes_manager.signal_dimension == 0:            
            self._plot = mpl_he.MPL_HyperExplorer()
        elif axes_manager.signal_dimension == 1:
            # Hyperspectrum
            self._plot = mpl_hse.MPL_HyperSpectrum_Explorer()            
        elif axes_manager.signal_dimension == 2:
            self._plot = mpl_hie.MPL_HyperImage_Explorer()
        else:
            raise ValueError('Plotting is not supported for this view')
        
        self._plot.axes_manager = axes_manager
        self._plot.signal_data_function = self.__call__
        if self.mapped_parameters.title:
            self._plot.signal_title = self.mapped_parameters.title
        elif self.tmp_parameters.has_item('filename'):
            self._plot.signal_title = self.tmp_parameters.filename            
    
        def get_static_explorer_wrapper(*args, **kwargs):
            return navigator()
            
        def get_1D_sum_explorer_wrapper(*args, **kwargs):
            navigator = self
            # Sum over all but the first navigation axis.
            while len(navigator.axes_manager.shape) > 1:
                    navigator = navigator.sum(-1)
            return np.nan_to_num(navigator.data).squeeze()

        def get_dynamic_explorer_wrapper(*args, **kwargs):
            navigator.axes_manager.indices = self.axes_manager.indices[
                    navigator.axes_manager.signal_dimension:]
            return navigator()

        if not isinstance(navigator, Signal) and navigator == "auto":
            if (self.axes_manager.navigation_dimension == 1 and
                self.axes_manager.signal_dimension == 1):
                    navigator = "data"
            elif self.axes_manager.navigation_dimension > 0:
                if self.axes_manager.signal_dimension == 0:                                           
                    navigator = self.deepcopy()                                 
                else:                                                           
                    navigator = self 
                    while navigator.axes_manager.signal_dimension > 0:
                        navigator = navigator.sum(-1)
                if navigator.axes_manager.navigation_dimension == 1:
                    navigator = navigator.as_spectrum(0)
                else:
                    navigator = navigator.as_image((0,1))
            else:
                navigator = None
        # Navigator properties
        if axes_manager.navigation_axes:
            if navigator is None:
                self._plot.navigator_data_function = None
            elif isinstance(navigator, Signal):
                # Dynamic navigator
                if (axes_manager.navigation_shape == 
                      navigator.axes_manager.signal_shape + 
                      navigator.axes_manager.navigation_shape):
                    self._plot.navigator_data_function = \
                        get_dynamic_explorer_wrapper
 
                elif (axes_manager.navigation_shape == 
                        navigator.axes_manager.signal_shape or
                        axes_manager.navigation_shape[:2] == 
                        navigator.axes_manager.signal_shape or
                        (axes_manager.navigation_shape[0],) == 
                        navigator.axes_manager.signal_shape):
                    self._plot.navigator_data_function = \
                        get_static_explorer_wrapper
                else:
                    raise ValueError(
                            "The navigator dimensions are not compatible with "
                            "those of self.")
            elif navigator == "data":
                self._plot.navigator_data_function = lambda : self.data
            elif navigator == "spectrum":
                self._plot.navigator_data_function = \
                    get_1D_sum_explorer_wrapper
            else:
                raise ValueError(
                    "navigator must be one of \"spectrum\",\"auto\","
                        " None, a Signal instance")
                
        self._plot.plot()
              
    def save(self, filename=None, overwrite=None, extension=None,
             **kwds):
        """Saves the signal in the specified format.

        The function gets the format from the extension.:
            - hdf5 for HDF5
            - rpl for Ripple (useful to export to Digital Micrograph)
            - msa for EMSA/MSA single spectrum saving.
            - Many image formats such as png, tiff, jpeg...

        If no extension is provided the default file format as defined 
        in the `preferences` is used.
        Please note that not all the formats supports saving datasets of
        arbitrary dimensions, e.g. msa only suports 1D data.
        
        Each format accepts a different set of parameters. For details 
        see the specific format documentation.

        Parameters
        ----------
        filename : str or None
            If None (default) and tmp_parameters.filename and 
            `tmp_paramters.folder` are defined, the
            filename and path will be taken from there. A valid
            extension can be provided e.g. "my_file.rpl", see `extension`.
        overwrite : None, bool
            If None, if the file exists it will query the user. If 
            True(False) it (does not) overwrites the file if it exists.
        extension : {None, 'hdf5', 'rpl', 'msa',common image extensions e.g. 'tiff', 'png'}
            The extension of the file that defines the file format. 
            If None, the extesion is taken from the first not None in the follwoing list:
            i) the filename 
            ii)  `tmp_parameters.extension`
            iii) `preferences.General.default_file_format` in this order. 
            
        """
        if filename is None:
            if (self.tmp_parameters.has_item('filename') and 
                self.tmp_parameters.has_item('folder')):
                filename = os.path.join(
                    self.tmp_parameters.folder,
                    self.tmp_parameters.filename)
                extesion = (self.tmp_parameters.extension
                            if not extension
                            else extension)
            elif self.mapped_parameters.has_item('original_filename'):
                filename = self.mapped_parameters.original_filename
            else:
                raise ValueError('File name not defined')
        if extension is not None:
            basename, ext = os.path.splitext(filename)
            filename = basename + '.' + extension
        io.save(filename, self, overwrite=overwrite, **kwds)

    def _replot(self):
        if self._plot is not None:
            if self._plot.is_active() is True:
                self.plot()

    @auto_replot
    def get_dimensions_from_data(self):
        """Get the dimension parameters from the data_cube. Useful when 
        the data_cube was externally modified, or when the SI was not 
        loaded from a file
        
        """
        dc = self.data
        for axis in self.axes_manager._axes:
            axis.size = int(dc.shape[axis.index_in_array])

    def crop(self, axis, start=None, end=None):
        """Crops the data in a given axis. The range is given in pixels
        
        Parameters
        ----------
        axis : {int | string}
            Specify the data axis in which to perform the cropping 
            operation. The axis can be specified using the index of the 
            axis in `axes_manager` or the axis name.
        start, end : {int | float | None}
            The beginning and end of the cropping interval. If int
            the value is taken as the axis index. If float the index 
            is calculated using the axis calibration. If start/end is 
            None crop from/to the low/high end of the axis.
                    
        """
        axis = self.axes_manager[axis]
        i1, i2 = axis._get_index(start), axis._get_index(end) 
        if i1 is not None:
            new_offset = axis.axis[i1]
        # We take a copy to guarantee the continuity of the data
        self.data = self.data[
            (slice(None),) * axis.index_in_array + (slice(i1, i2),
            Ellipsis)]

        if i1 is not None:
            axis.offset = new_offset
        self.get_dimensions_from_data()
        self.squeeze()

    @auto_replot
    def roll_xy(self, n_x, n_y = 1):
        """Roll over the x axis n_x positions and n_y positions the 
        former rows.

        This method has the purpose of "fixing" a bug in the acquisition
         of the Orsay's microscopes and probably it does not have 
         general interest.

        Parameters
        ----------
        n_x : int
        n_y : int

        Notes
        -----
        Useful to correct the SI column storing bug in Marcel's
        acquisition routines.
        
        """
        self.data = np.roll(self.data, n_x, 0)
        self.data[:n_x, ...] = np.roll(self.data[:n_x, ...], n_y, 1)

    def swap_axes(self, axis1, axis2):
        """Swaps the axes.

        Parameters
        ----------
        axis1, axis2 : {int | str}
            Specify the data axes in which to perform the operation.
            The axis can be specified using the index of the 
            axis in `axes_manager` or the axis name.
        
        Returns
        -------
        s : a copy of the object with the axes swapped.
        
        """
        axis1 = self.axes_manager[axis1].index_in_array
        axis2 = self.axes_manager[axis2].index_in_array
        s = self._deepcopy_with_new_data(self.data.swapaxes(axis1, axis2))
        c1 = s.axes_manager._axes[axis1]
        c2 = s.axes_manager._axes[axis2]
        s.axes_manager._axes[axis1] = c2
        s.axes_manager._axes[axis2] = c1
        s.axes_manager._update_attributes()
        s._make_sure_data_is_contiguous()
        return s

    def rollaxis(self, axis, to_axis):
        """Roll the specified axis backwards, until it lies in a given position.

        Parameters
        ----------
        axis : {int, str}
            The axis to roll backwards.  The positions of the other axes do not
            change relative to one another.
        to_axis : {int, str}
            The axis is rolled until it lies before this other axis.
        
        Returns
        -------
        s : Signal or subclass
            Output signal.
        
        See Also
        --------
        roll : swap_axes
        
        Examples
        --------
        >>> s = signals.Spectrum(np.ones((5,4,3,6)))
        >>> s
        <Spectrum, title: , dimensions: (3, 4, 5, 6)>
        >>> s.rollaxis(3, 1)
        <Spectrum, title: , dimensions: (3, 4, 5, 6)>
        >>> s.rollaxis(2,0)
        <Spectrum, title: , dimensions: (5, 3, 4, 6)>
        
        """
        axis = self.axes_manager[axis].index_in_array
        to_index = self.axes_manager[to_axis].index_in_array
        if axis == to_index:
            return self.deepcopy()
        new_axes_indices = hyperspy.misc.utils.rollelem(
                [axis_.index_in_array for axis_ in self.axes_manager._axes],
                index=axis,
                to_index=to_index)

        
        s = self._deepcopy_with_new_data(self.data.transpose(new_axes_indices))
        s.axes_manager._axes = hyperspy.misc.utils.rollelem(
                                                    s.axes_manager._axes,
                                                    index=axis,
                                                    to_index=to_index)
        s.axes_manager._update_attributes()
        s._make_sure_data_is_contiguous()
        return s

    def rebin(self, new_shape):
        """Returns the object with the data rebinned.

        Parameters
        ----------
        new_shape: tuple of ints
            The new shape must be a divisor of the original shape
            
        Returns
        -------
        s : Signal subclass
            
        """
        if len(new_shape) != len(self.data.shape):
            raise ValueError("Wrong shape size")
        new_shape_in_array = []
        for axis in self.axes_manager._axes:
            new_shape_in_array.append(
                new_shape[axis.index_in_axes_manager])
        factors = (np.array(self.data.shape) / 
                           np.array(new_shape_in_array))
        s = self._deepcopy_with_new_data(
            array_tools.rebin(self.data, new_shape_in_array))
        for axis in s.axes_manager._axes:
            axis.scale *= factors[axis.index_in_array]
        s.get_dimensions_from_data()
        return s

    def split(self, axis=None, number_of_parts=None, step_sizes=None):
        """Splits the data into several signals.

        The split can be defined either by giving either 
        the number_of_parts for homogenous splitting or a list
        of customized step sizes. If number_of_pars and step_sizes are
        not defined (None) the default values are read from
        mapped_parameters.splitting in they are defined there.

        Parameters
        ----------

        axis : {int, string, None}
            Specify the data axis in which to perform the splitting 
            operation. The axis can be specified using the index of the 
            axis in `axes_manager` or the axis name. It can only be None
            when the value is defined in mapped_parameters.splitting
        number_of_parts : {int | None}
            Number of parts in which the SI will be splitted. The 
            splitting is homegenous. When the axis size is not divisible
            by the number_of_parts the reminder data is lost without
            warning.
        step_sizes : {list of ints | None}
            Size of the splitted parts.


        Returns
        -------
        tuple with the splitted signals
        
        """
        
        shape = self.data.shape
        signal_dict = self._to_dictionary(add_learning_results=False)
        if axis is None:
            if self.mapped_parameters.has_item("splitting.axis"):
                axis = self.mapped_parameters.splitting.axis
            else:
                raise ValueError(
                    "Please specify the axis over which I should "
                    "perform the operation")
        else:
            axis = self.axes_manager[axis].index_in_array
        
        if number_of_parts is None and step_sizes is None:
            if not self.mapped_parameters.has_item(
                                                "splitting.step_sizes"):
                raise ValueError(
                    "Please provide either number_of_parts "
                    "or a step_sizes list.")
            else:
                step_sizes = self.mapped_parameters.splitting.step_sizes
                # Remove the splitting subsection of mapped_parameters
                # because it must not be inherited by the splitted
                # signals.
                del signal_dict['mapped_parameters']['splitting']
                messages.information(
                    "Automatically splitting in %s step sizes"  %
                                     step_sizes)
        elif number_of_parts is not None and step_sizes is not None:
            raise ValueError(
                "Print define step_sizes or number_of_part "
                "but not both.")
        elif step_sizes is None:
            if number_of_parts > shape[axis]:
                raise ValueError(
                    "The number of parts is greater than "
                    "the axis size.")
            else:
                step_sizes = ([shape[axis] // number_of_parts,] * 
                              number_of_parts)
        splitted = ()
        cut_index = np.array([0] + step_sizes).cumsum()
            
        axes_dict = signal_dict['axes']
        for i in xrange(len(cut_index)-1):
            axes_dict[axis]['offset'] = \
                self.axes_manager._axes[axis].index2value(cut_index[i])
            axes_dict[axis]['size'] = cut_index[i + 1] - cut_index[i] 
            data = self.data[
                (slice(None), ) * axis +
                (slice(cut_index[i], cut_index[i + 1]), Ellipsis)]
            signal_dict['data'] = data
            splitted += self.__class__(**signal_dict),
        return splitted

    def unfold_if_multidim(self):
        """Unfold the datacube if it is >2D

        Returns
        -------

        Boolean. True if the data was unfolded by the function.
        """
        if len(self.axes_manager._axes)>2:
            print "Automatically unfolding the data"
            self.unfold()
            return True
        else:
            return False

    @auto_replot
    def _unfold(self, steady_axes, unfolded_axis):
        """Modify the shape of the data by specifying the axes the axes which
        dimension do not change and the axis over which the remaining axes will
        be unfolded

        Parameters
        ----------
        steady_axes : list
            The indices of the axes which dimensions do not change
        unfolded_axis : int
            The index of the axis over which all the rest of the axes (except
            the steady axes) will be unfolded

        See also
        --------
        fold
        """

        # It doesn't make sense unfolding when dim < 3
        if len(self.data.squeeze().shape) < 3:
            return False

        # We need to store the original shape and coordinates to be used
        # by
        # the fold function only if it has not been already stored by a
        # previous unfold
        folding = self.mapped_parameters._internal_parameters.folding
        if folding.unfolded is False:
            folding.original_shape = self.data.shape
            folding.original_axes_manager = self.axes_manager
            folding.unfolded = True

        new_shape = [1] * len(self.data.shape)
        for index in steady_axes:
            new_shape[index] = self.data.shape[index]
        new_shape[unfolded_axis] = -1
        self.data = self.data.reshape(new_shape)
        self.axes_manager = self.axes_manager.deepcopy()
        uname = ''
        uunits = ''
        to_remove = []
        for axis, dim in zip(self.axes_manager._axes, new_shape):
            if dim == 1:
                uname += ',' + unicode(axis)
                uunits = ',' + unicode(axis.units)
                to_remove.append(axis)
        ua = self.axes_manager._axes[unfolded_axis]
        ua.name = unicode(ua) + uname
        ua.units = unicode(ua.units) + uunits                                             
        ua.size = self.data.shape[unfolded_axis]
        for axis in to_remove:
            self.axes_manager.remove(axis.index_in_axes_manager)
        self.data = self.data.squeeze()

    def unfold(self):
        """Modifies the shape of the data by unfolding the signal and
        navigation dimensions separaterly

        """
        self.unfold_navigation_space()
        self.unfold_signal_space()

    def unfold_navigation_space(self):
        """Modify the shape of the data to obtain a navigation space of
        dimension 1
        """

        if self.axes_manager.navigation_dimension < 2:
            return False
        steady_axes = [
                        axis.index_in_array for axis in
                        self.axes_manager.signal_axes]
        unfolded_axis = (
                    self.axes_manager.navigation_axes[0].index_in_array)
        self._unfold(steady_axes, unfolded_axis)

    def unfold_signal_space(self):
        """Modify the shape of the data to obtain a signal space of
        dimension 1
        """
        if self.axes_manager.signal_dimension < 2:
            return False
        steady_axes = [
                        axis.index_in_array for axis in
                        self.axes_manager.navigation_axes]
        unfolded_axis = self.axes_manager.signal_axes[0].index_in_array
        self._unfold(steady_axes, unfolded_axis)

    @auto_replot
    def fold(self):
        """If the signal was previously unfolded, folds it back"""
        folding = self.mapped_parameters._internal_parameters.folding
        # Note that == must be used instead of is True because 
        # if the value was loaded from a file its type can be np.bool_
        if folding.unfolded == True:
            self.data = self.data.reshape(folding.original_shape)
            self.axes_manager = folding.original_axes_manager
            folding.original_shape = None
            folding.original_axes_manager = None
            folding.unfolded = False
            
    def _make_sure_data_is_contiguous(self):
        if self.data.flags['C_CONTIGUOUS'] is False:
            self.data = np.ascontiguousarray(self.data)

    def _iterate_signal(self):
        """Iterates over the signal data.
        
        It is faster than using the signal iterator.
        
        """
        if self.axes_manager.navigation_size < 2:
            yield self()
            return
        self._make_sure_data_is_contiguous()
        axes = [axis.index_in_array for 
                axis in self.axes_manager.signal_axes]
        unfolded_axis = (
                self.axes_manager.navigation_axes[0].index_in_array)
        new_shape = [1] * len(self.data.shape)
        for axis in axes:
            new_shape[axis] = self.data.shape[axis]
        new_shape[unfolded_axis] = -1
        # Warning! if the data is not contigous it will make a copy!!
        data = self.data.reshape(new_shape)
        for i in xrange(data.shape[unfolded_axis]):
            getitem = [0] * len(data.shape)
            for axis in axes:
                getitem[axis] = slice(None)
            getitem[unfolded_axis] = i
            yield(data[getitem])

    def _remove_axis(self, axis):
        axis = self.axes_manager[axis]
        self.axes_manager.remove(axis.index_in_axes_manager)
        if axis.navigate is False: # The removed axis is a signal axis
            if self.axes_manager.signal_dimension == 2:
                self._record_by = "image"
            elif self.axes_manager.signal_dimension == 1:
                self._record_by = "spectrum"
            elif self.axes_manager.signal_dimension == 0:
                self._record_by = ""
            else:
                return
            self.mapped_parameters.record_by = self._record_by
            self._assign_subclass()
            
    def _apply_function_on_data_and_remove_axis(self, function, axis):
        s = self._deepcopy_with_new_data(
            function(self.data,
                     axis=self.axes_manager[axis].index_in_array))
        s._remove_axis(axis)
        return s

    def sum(self, axis):
        """Sum the data over the given axis.

        Parameters
        ----------
        axis : {int, string}
           The axis can be specified using the index of the axis in 
           `axes_manager` or the axis name.

        Returns
        -------
        s : Signal

        See also
        --------
        sum_in_mask, mean

        Examples
        --------
        >>> import numpy as np
        >>> s = Signal(np.random.random((64,64,1024)))
        >>> s.data.shape
        (64,64,1024)
        >>> s.sum(-1).data.shape
        (64,64)
        # If we just want to plot the result of the operation
        s.sum(-1, True).plot()
        
        """
        return self._apply_function_on_data_and_remove_axis(np.sum, axis)

    def max(self, axis, return_signal=False):
        """Returns a signal with the maximum of the signal along an axis.

        Parameters
        ----------
        axis : {int | string}
           The axis can be specified using the index of the axis in 
           `axes_manager` or the axis name.

        Returns
        -------
        s : Signal

        See also
        --------
        sum, mean, min

        Examples
        --------
        >>> import numpy as np
        >>> s = Signal(np.random.random((64,64,1024)))
        >>> s.data.shape
        (64,64,1024)
        >>> s.max(-1).data.shape
        (64,64)        
        
        """
        return self._apply_function_on_data_and_remove_axis(np.max, axis)

    def min(self, axis):
        """Returns a signal with the minimum of the signal along an axis.

        Parameters
        ----------
        axis : {int | string}
           The axis can be specified using the index of the axis in 
           `axes_manager` or the axis name.

        Returns
        -------
        s : Signal

        See also
        --------
        sum, mean, max, std, var

        Examples
        --------
        >>> import numpy as np
        >>> s = Signal(np.random.random((64,64,1024)))
        >>> s.data.shape
        (64,64,1024)
        >>> s.min(-1).data.shape
        (64,64)        
        
        """
        
        return self._apply_function_on_data_and_remove_axis(np.min, axis)
    
    def mean(self, axis):
        """Returns a signal with the average of the signal along an axis.

        Parameters
        ----------
        axis : {int | string}
           The axis can be specified using the index of the axis in 
           `axes_manager` or the axis name.

        Returns
        -------
        s : Signal

        See also
        --------
        sum_in_mask, mean

        Examples
        --------
        >>> import numpy as np
        >>> s = Signal(np.random.random((64,64,1024)))
        >>> s.data.shape
        (64,64,1024)
        >>> s.mean(-1).data.shape
        (64,64)
        
        """
        return self._apply_function_on_data_and_remove_axis(np.mean, 
                                                            axis)

    def std(self, axis):
        """Returns a signal with the standard deviation of the signal along 
        an axis.
        
        Parameters
        ----------
        axis : {int | string}
           The axis can be specified using the index of the axis in 
           `axes_manager` or the axis name.

        Returns
        -------
        s : Signal

        See also
        --------
        sum_in_mask, mean

        Examples
        --------
        >>> import numpy as np
        >>> s = Signal(np.random.random((64,64,1024)))
        >>> s.data.shape
        (64,64,1024)
        >>> s.std(-1).data.shape
        (64,64)
        
        """
        return self._apply_function_on_data_and_remove_axis(np.std, axis)
        
    def var(self, axis):
        """Returns a signal with the variances of the signal along an axis.

        Parameters
        ----------
        axis : {int | string}
           The axis can be specified using the index of the axis in 
           `axes_manager` or the axis name.

        Returns
        -------
        s : Signal

        See also
        --------
        sum_in_mask, mean

        Examples
        --------
        >>> import numpy as np
        >>> s = Signal(np.random.random((64,64,1024)))
        >>> s.data.shape
        (64,64,1024)
        >>> s.var(-1).data.shape
        (64,64)
        
        """
        return self._apply_function_on_data_and_remove_axis(np.var, axis)

    def diff(self, axis, order=1):
        """Returns a signal with the n-th order discrete difference along 
        given axis.

        Parameters
        ----------
        axis : {int | string}
           The axis can be specified using the index of the axis in 
           `axes_manager` or the axis name.
        order: the order of the derivative

        See also
        --------
        mean, sum

        Examples
        --------
        >>> import numpy as np
        >>> s = Signal(np.random.random((64,64,1024)))
        >>> s.data.shape
        (64,64,1024)
        >>> s.diff(-1).data.shape
        (64,64,1023)
        
        """
        
        s = self._deepcopy_with_new_data(
            np.diff(self.data,order,axis))
        axis = s.axes_manager._axes[axis]
        axis.offset += (axis.scale / 2)
        s.get_dimensions_from_data()
        return s

    def integrate_simpson(self, axis):
        """Returns a signal with the result of calculating the integral 
        of the signal along an axis using Simpson's rule.

        Parameters
        ----------
        axis : {int | string}
           The axis can be specified using the index of the axis in 
           `axes_manager` or the axis name.

        Returns
        -------
        s : Signal

        See also
        --------
        sum_in_mask, mean

        Examples
        --------
        >>> import numpy as np
        >>> s = Signal(np.random.random((64,64,1024)))
        >>> s.data.shape
        (64,64,1024)
        >>> s.var(-1).data.shape
        (64,64)
        
        """
        axis = self.axes_manager[axis]
        s = self._deepcopy_with_new_data(
            sp.integrate.simps(y=self.data,
                               x=axis.axis,
                               axis=axis.index_in_array))
        s._remove_axis(axis.index_in_axes_manager)
        return s

    def indexmax(self, axis):
        """Returns a signal with the index of the maximum along an axis.

        Parameters
        ----------
        axis : {int | string}
           The axis can be specified using the index of the axis in 
           `axes_manager` or the axis name.

        Returns
        -------
        s : Signal
            The data dtype is always int.

        See also
        --------
        sum, mean, min

        Usage
        -----
        >>> import numpy as np
        >>> s = Signal(np.random.random((64,64,1024)))
        >>> s.data.shape
        (64,64,1024)
        >>> s.indexmax(-1).data.shape
        (64,64)        
        
<<<<<<< HEAD
        """
        return self._apply_function_on_data_and_remove_axis(np.argmax, axis)
       
    def valuemax(self, axis):                                                                         
        """Returns a signal with the value of the maximum along an axis.
                                                                                
        Parameters                                                              
        ----------                                                              
        axis : {int | string}                                                   
           The axis can be specified using the index of the axis in             
           `axes_manager` or the axis name.                                     
                                                                                
        Returns                                                                 
        -------                                                                 
        s : Signal                                                              
            The data dtype is always int.                                       
                                                                                
        See also                                                                
        --------                                                                
        sum, mean, min                                                          
                                                                                
        Usage                                                                   
        -----                                                                   
        >>> import numpy as np                                                  
        >>> s = Signal(np.random.random((64,64,1024)))                          
        >>> s.data.shape                                                        
        (64,64,1024)                                                            
        >>> s.valuemax(-1).data.shape                                             
        (64,64)                                                                 
                                                                                
        """                                                                     
        s = self.indexmax(axis)                                                 
        s.data = self.axes_manager[axis].index2value(s.data)                 
        return s

=======
>>>>>>> 7d83f39b
    def copy(self):
        try:
            backup_plot = self._plot
            self._plot = None
            return copy.copy(self)
        finally:
            self._plot = backup_plot

    def __deepcopy__(self, memo):
        dc = type(self)(**self._to_dictionary())
        if dc.data is not None:
            dc.data = dc.data.copy()
        # The Signal subclasses might change the view on init
        # The following code just copies the original view
        for oaxis, caxis in zip(self.axes_manager._axes,
                                dc.axes_manager._axes):
            caxis.navigate = oaxis.navigate
        return dc
            
    def deepcopy(self):
        return copy.deepcopy(self)

    def change_dtype(self, dtype):
        """Change the data type
        
        Parameters
        ----------

        dtype : str or dtype
            Typecode or data-type to which the array is cast.
            
        Examples
        --------
        >>> import numpy as np
        >>> from hyperspy.signals import Spectrum
        >>> s = signals.Spectrum(np.array([1,2,3,4,5]))
        >>> s.data
        array([1, 2, 3, 4, 5])
        >>> s.change_dtype('float')
        >>> s.data
        array([ 1.,  2.,  3.,  4.,  5.])
        
        """
        
        self.data = self.data.astype(dtype)
        
    def estimate_poissonian_noise_variance(self,
            dc=None, gaussian_noise_var=None):
        """Variance estimation supposing Poissonian noise.

        Parameters
        ----------
        dc : None or numpy array
            If None the SI is used to estimate its variance.
            Otherwise, the
            provided array will be used.
        Note
        ----
        The gain_factor and gain_offset from the aquisition parameters 
        are used
        
        """
        gain_factor = 1
        gain_offset = 0
        correlation_factor = 1
        if not self.mapped_parameters.has_item("Variance_estimation"):
            print("No Variance estimation parameters found in mapped "
                  "parameters. The variance will be estimated supposing"
                  " perfect poissonian noise")
        if self.mapped_parameters.has_item(
            'Variance_estimation.gain_factor'):
            gain_factor = self.mapped_parameters.\
                Variance_estimation.gain_factor
        if self.mapped_parameters.has_item(
            'Variance_estimation.gain_offset'):
            gain_offset = self.mapped_parameters.Variance_estimation.\
                gain_offset
        if self.mapped_parameters.has_item(
            'Variance_estimation.correlation_factor'):
            correlation_factor = \
                self.mapped_parameters.Variance_estimation.\
                    correlation_factor
        print "Gain factor = ", gain_factor
        print "Gain offset = ", gain_offset
        print "Correlation factor = ", correlation_factor
        if dc is None:
            dc = self.data
        self.variance = dc * gain_factor + gain_offset
        if self.variance.min() < 0:
            if gain_offset == 0 and gaussian_noise_var is None:
                raise ValueError("The variance estimation results"
                       "in negative values"
                       "Maybe the gain_offset is wrong?")
                self.variance = None
                return
            elif gaussian_noise_var is None:
                print "Clipping the variance to the gain_offset value"
                minimum = 0 if gain_offset < 0 else gain_offset
                self.variance = np.clip(self.variance, minimum,
                np.Inf)
            else:
                print "Clipping the variance to the gaussian_noise_var"
                self.variance = np.clip(self.variance,
                                        gaussian_noise_var,
                                        np.Inf)

    def get_current_signal(self, auto_title=True, auto_filename=True):
        """Returns the data at the current coordinates as a Signal subclass.

        The signal subclass is the same as that of the current object. All the 
        axes navigation attribute are set to False.
        
        Parameters
        ----------
        auto_title : bool
            If True an space followed by the current indices in parenthesis
            are appended to the title.
        auto_filename : bool
            If True and `tmp_parameters.filename` is defined 
            (what is always the case when the Signal has been read from a file),
            the filename is modified by appending an underscore and a parenthesis
            containing the current indices.

        Returns
        -------
        cs : Signal subclass instance.

        Examples
        --------
        >>> im = signals.Image(np.zeros((2,3, 32,32)))
        >>> im
        <Image, title: , dimensions: (3, 2, 32, 32)>
        >>> im.axes_manager.indices = 2,1
        >>> im.get_current_signal()
        <Image, title:  (2, 1), dimensions: (32, 32)>

        """
        cs = self.__class__(                                                    
                    self(),                                                     
                    axes=self.axes_manager._get_signal_axes_dicts(),            
                    mapped_parameters=self.mapped_parameters.as_dictionary(),)  
                                                                                
        if auto_filename is True and self.tmp_parameters.has_item('filename'):                            
            cs.tmp_parameters.filename = (self.tmp_parameters.filename + 
                                          '_' + 
                                          str(self.axes_manager.indices))                             
            cs.tmp_parameters.extension = self.tmp_parameters.extension
            cs.tmp_parameters.folder = self.tmp_parameters.folder
        if auto_title is True:
            cs.mapped_parameters.title = (cs.mapped_parameters.title +              
                    ' ' + str(self.axes_manager.indices))                       
        cs.axes_manager._set_axis_attribute_values("navigate", False)        
        return cs
                
    def _get_navigation_signal(self):
        if self.axes_manager.navigation_dimension == 0:
            return self.__class__(np.array([0,]).astype(self.data.dtype))
        elif self.axes_manager.navigation_dimension == 1:
            from hyperspy._signals.spectrum import Spectrum
            s = Spectrum(
                    np.zeros(self.axes_manager._navigation_shape_in_array,
                             dtype=self.data.dtype),
                         axes=self.axes_manager._get_navigation_axes_dicts())
        elif self.axes_manager.navigation_dimension == 2:
            from hyperspy._signals.image import Image
            s = Image(np.zeros(self.axes_manager._navigation_shape_in_array,
                               dtype=self.data.dtype),
                      axes=self.axes_manager._get_navigation_axes_dicts())
        else:
            s = Signal(np.zeros(self.axes_manager._navigation_shape_in_array,
                                dtype=self.data.dtype),
                       axes=self.axes_manager._get_navigation_axes_dicts())
        return s
                
    def __iter__(self):
        return self
        
    def next(self):
        self.axes_manager.next()
        return self.get_current_signal()                                               

    def __len__(self):
        return self.axes_manager.signal_shape[-1]

    def as_spectrum(self, spectral_axis):
        """Return the Signal as a spectrum.
        
        The chosen spectral axis is moved to the last index in the 
        array and the data is made contiguous for effecient 
        iteration over spectra.


        Parameters
        ----------
        spectral_axis : {int, complex, str}
            Select the spectral axis to-be using its index or name.
            
        Examples
        --------        
        >>> img = signals.Image(np.ones((3,4,5,6)))
        >>> img
        <Image, title: , dimensions: (4, 3, 6, 5)>
        >>> img.to_spectrum(-1+1j)
        <Spectrum, title: , dimensions: (6, 5, 4, 3)>
        >>> img.to_spectrum(0)
        <Spectrum, title: , dimensions: (6, 5, 3, 4)>

        """
        # Roll the spectral axis to-be to the latex index in the array
        sp = self.rollaxis(spectral_axis, -1 + 3j)
        sp.mapped_parameters.record_by = "spectrum"
        sp._assign_subclass()
        return sp
        
    def as_image(self, image_axes):
        """Convert signal to image.
        
        The chosen image axes are moved to the last indices in the 
        array and the data is made contiguous for effecient 
        iteration over images.

        Parameters
        ----------
        image_axes : tuple of {int, complex, str}
            Select the image axes. Note that the order of the axes matters 
            and it is given in the "natural" i.e. X, Y, Z... order.
            
        Examples
        --------        
        >>> s = signals.Spectrum(np.ones((2,3,4,5)))
        >>> s
        <Spectrum, title: , dimensions: (4, 3, 2, 5)>
        >>> s.as_image((0,1))
        <Image, title: , dimensions: (5, 2, 4, 3)>

        >>> s.to_image((1,2))
        <Image, title: , dimensions: (4, 5, 3, 2)>
        
        Raises
        ------
        DataDimensionError : when data.ndim < 2
        
        """
        if self.data.ndim < 2:
            raise DataDimensionError(
                "A Signal dimension must be >= 2 to be converted to an Image")
        axes = (self.axes_manager[image_axes[0]],
                self.axes_manager[image_axes[1]])
        iaxes = [axis.index_in_array for axis in axes]
        im = self.rollaxis(iaxes[0] + 3j, -1+3j).rollaxis(
                           iaxes[1] - np.argmax(iaxes) + 3j, -2 + 3j)
        im.mapped_parameters.record_by = "image"
        im._assign_subclass()
        return im
        
    def _assign_subclass(self):
        mp = self.mapped_parameters
        current_class = self.__class__
        self.__class__ = hyperspy.io.assign_signal_subclass(
            record_by = mp.record_by if "record_by" in mp
                                     else self._record_by,
            signal_type = mp.signal_type if "signal_type" in mp
                                     else self._signal_type,
            signal_origin = mp.signal_origin if "signal_origin" in mp
                                             else self._signal_origin) 
        self.__init__(**self._to_dictionary())

    def set_signal_type(self, signal_type):
        """Set the signal type and change the current class 
        accordingly if pertinent.

        The signal_type attribute specifies the kind of data that the signal
        containts e.g. "EELS" for electron energy-loss spectroscopy, 
        "PES" for photoemission spectroscopy. There are some methods that are 
        only available for certain kind of signals, so setting this 
        parameter can enable/disable features.
        
        Parameters
        ----------
        signal_type : {"EELS", "EDS_TEM", "EDS_SEM", str}
            Currently there are special features for "EELS" (electron
            energy-loss spectroscopy), "EDS_TEM" (energy dispersive X-rays of
            thin samples, normally obtained in a transmission electron 
            microscope) and "EDS_SEM" (energy dispersive X-rays of
            thick samples, normally obtained in a scanning electron 
            microscope) so setting the signal_type to the correct acronym
            is highly advisable when analyzing any signal for which Hyperspy
            provides extra features. Even if Hyperspy does not provide extra
            features for the signal that you are analyzing, it is good practice
            to set signal_type to a value that best describes the data signal
            type.
        
        """        
        self.mapped_parameters.signal_type = signal_type
        self._assign_subclass()
        
    def set_signal_origin(self, origin):
        """Set the origin of the signal and change the current class 
        accordingly if pertinent.

        The signal_origin attribute specifies if the data was obtained 
        through experiment or simulation. There are some methods that are 
        only available for experimental or simulated data, so setting this 
        parameter can enable/disable features.

        
        Parameters
        ----------
        origin : {'experiment', 'simulation', None, ""}
            None an the empty string mean that the signal origin is uknown.
        
        Raises
        ------
        ValueError if origin is not 'experiment' or 'simulation'
        
        """
        if origin not in ['experiment', 'simulation', "", None]:
            raise ValueError("`origin` must be one of: experiment, simulation" )
        if origin is None:
            origin = ""
        self.mapped_parameters.signal_origin = origin
        self._assign_subclass()    

<<<<<<< HEAD
    def print_summary_statistics(self, only_current=False, formatter="%.3f"):
        """Prints the five-number summary statistics of the data, the mean and
        the standard deviation.
        
        Prints the mean, standandard deviation (std), maximum (max), minimum 
        (min), first quartile (Q1), median and third quartile. nans are 
        removed from the calculations.
=======
#    def sum_in_mask(self, mask):
#        """Returns the result of summing all the spectra in the mask.
#
#        Parameters
#        ----------
#        mask : boolean numpy array
#
#        Returns
#        -------
#        Signal
#
#        """
#        dc = self.data_cube.copy()
#        mask3D = mask.reshape([1,] + list(mask.shape)) * np.ones(dc.shape)
#        dc = (mask3D*dc).sum(1).sum(1) / mask.sum()
#        s = Spectrum()
#        s.data_cube = dc.reshape((-1,1,1))
#        s.get_dimensions_from_cube()
#        utils.copy_energy_calibration(self,s)
#        return s
>>>>>>> 7d83f39b
        
        Parameters
        ----------
        global : bool
            If True, compute the values using the full dataset.
            If False, compute the values at the current position.
            
        """
        if only_current is False:
            target = self.data
        else:
            target = self()
        # To make it work with nans
        target = target[~np.isnan(target)]
        print(underline("Summary statistics"))
        print("mean:\t" + formatter % target.mean())
        print("std:\t" + formatter  % target.std())
        print
        print("min:\t" + formatter % target.min())
        print("Q1:\t" + formatter % np.percentile(target,
                                                                    25))
        print("median:\t" + formatter % np.median(target))
        print("Q3:\t" + formatter % np.percentile(target,
                                                                     75))
        print("max:\t" + formatter  % target.max())

# Implement binary operators
for name in (
    # Arithmetic operators
    "__add__",
    "__sub__",
    "__mul__",
    "__floordiv__",
    "__mod__",
    "__divmod__",
    "__pow__",
    "__lshift__",
    "__rshift__",
    "__and__",
    "__xor__",
    "__or__",
    "__div__",
    "__truediv__",
    # Comparison operators
    "__lt__",
    "__le__",
    "__eq__",
    "__ne__",
    "__ge__",
    "__gt__",
    ):
    exec(
        ("def %s(self, other):\n" % name) + 
        ("   return self._binary_operator_ruler(other, \'%s\')\n" %
                                                                name))
    exec("%s.__doc__ = int.%s.__doc__" % (name, name))
    exec("setattr(Signal, \'%s\', %s)" % (name, name))
    # The following commented line enables the operators with swapped
    # operands. They should be defined only for commutative operators
    # but for simplicity we don't support this at all atm. 
    #~exec("setattr(Signal, \'%s\', %s)" % (name[:2] + "r" + name[2:],
                                          #~name))

# Implement unary arithmetic operations
for name in (
    "__neg__",
    "__pos__",
    "__abs__",
    "__invert__",):
    exec(
        ("def %s(self):" % name) + 
        ("   return self._unary_operator_ruler(\'%s\')" % name))
    exec("%s.__doc__ = int.%s.__doc__" % (name, name))
    exec("setattr(Signal, \'%s\', %s)" % (name, name))


class SpecialSlicers:
    def __init__(self, signal, isNavigation):
        self.isNavigation = isNavigation
        self.signal = signal

    def __getitem__(self, slices):
        return self.signal.__getitem__(slices, self.isNavigation)
        
    def __setitem__(self, i, j):
        """x.__setitem__(i, y) <==> x[i]=y
        
        """
        if isinstance(j, Signal):
            j = j.data
        self.signal.__getitem__(i, self.isNavigation).data[:] = j

    def __len__(self):
        return self.signal.__len__()<|MERGE_RESOLUTION|>--- conflicted
+++ resolved
@@ -463,7 +463,6 @@
             dat[i1:i2] = dat_int(range(i1,i2))
             pbar.update(i + 1)
 
-<<<<<<< HEAD
     def _check_navigation_mask(self, mask):            
         if mask is not None:
             if not isinstance(mask, Signal):
@@ -476,8 +475,6 @@
                 raise ValueError("mask must be a Signal with the same "
                                  "navigation_dimension as the current signal.")
 
-=======
->>>>>>> 7d83f39b
     def estimate_shift1D(self,
                          start=None,
                          end=None,
@@ -3481,7 +3478,6 @@
         >>> s.indexmax(-1).data.shape
         (64,64)        
         
-<<<<<<< HEAD
         """
         return self._apply_function_on_data_and_remove_axis(np.argmax, axis)
        
@@ -3517,8 +3513,6 @@
         s.data = self.axes_manager[axis].index2value(s.data)                 
         return s
 
-=======
->>>>>>> 7d83f39b
     def copy(self):
         try:
             backup_plot = self._plot
@@ -3842,7 +3836,6 @@
         self.mapped_parameters.signal_origin = origin
         self._assign_subclass()    
 
-<<<<<<< HEAD
     def print_summary_statistics(self, only_current=False, formatter="%.3f"):
         """Prints the five-number summary statistics of the data, the mean and
         the standard deviation.
@@ -3850,28 +3843,6 @@
         Prints the mean, standandard deviation (std), maximum (max), minimum 
         (min), first quartile (Q1), median and third quartile. nans are 
         removed from the calculations.
-=======
-#    def sum_in_mask(self, mask):
-#        """Returns the result of summing all the spectra in the mask.
-#
-#        Parameters
-#        ----------
-#        mask : boolean numpy array
-#
-#        Returns
-#        -------
-#        Signal
-#
-#        """
-#        dc = self.data_cube.copy()
-#        mask3D = mask.reshape([1,] + list(mask.shape)) * np.ones(dc.shape)
-#        dc = (mask3D*dc).sum(1).sum(1) / mask.sum()
-#        s = Spectrum()
-#        s.data_cube = dc.reshape((-1,1,1))
-#        s.get_dimensions_from_cube()
-#        utils.copy_energy_calibration(self,s)
-#        return s
->>>>>>> 7d83f39b
         
         Parameters
         ----------
