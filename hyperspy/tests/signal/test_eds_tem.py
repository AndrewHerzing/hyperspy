--- conflicted
+++ resolved
@@ -169,10 +169,8 @@
         kfactors = [1, 2.0009344042484134]
         composition_units = 'weight'
         intensities = s.get_lines_intensity()
-<<<<<<< HEAD
-<<<<<<< HEAD
         res = s.quantification(intensities, method, kfactors, composition_units)
-        assert_true(np.allclose(res[0].data, np.array(
+        nt.assert_true(np.allclose(res[0].data, np.array(
                     [22.70779, 22.70779],[22.70779, 22.70779]), atol=1e-3))
 
     def test_quant_zeta(self):
@@ -182,10 +180,10 @@
         factors = [20, 50]
         intensities = s.get_lines_intensity()
         res = s.quantification(intensities, method, factors, compositions_units)
-        assert_true(np.allclose(res[1].data, array(
+        nt.assert_true(np.allclose(res[1].data, array(
                 [[  16.216216216,   16.216216216],
                 [  16.216216216,   16.216216216]]), atol=1e-3))
-        assert_true(np.allclose(res[0][1].data, array(
+        nt.assert_true(np.allclose(res[0][1].data, array(
                 [[  2.37122140e-06,   2.37122140e-06],
                 [  2.37122140e-06,   2.37122140e-06]]), atol=1e-3))
 
@@ -198,21 +196,11 @@
         assert_true(np.allclose(res[1][1].data, np.array(
             [[ 16.02176621,  16.02176621],
             [ 16.02176621,  16.02176621]])), atol=1e-3)
-        assert_true(np.allclose(res[1][1].data, np.array(
+        nt.assert_true(np.allclose(res[1][1].data, np.array(
            [[ 19.8669901,  19.8669901],
            [ 19.8669901,  19.8669901]])), atol=1e-3)
-        assert_true(np.allclose(results1[0].data, np.array(
+        nt.assert_true(np.allclose(results1[0].data, np.array(
                     [23.2198, 23.2198]), atol=1e-3))
-=======
-        res = s.quantification(intensities, kfactors)
-        nt.assert_true(np.allclose(res[0].data, np.array(
-                       [22.70779, 22.70779]), atol=1e-3))
->>>>>>> hyperspy/master
-=======
-        res = s.quantification(intensities, kfactors)
-        nt.assert_true(np.allclose(res[0].data, np.array(
-                       [22.70779, 22.70779]), atol=1e-3))
->>>>>>> 93e4b9f7
 
     def test_quant_zeros(self):
         intens = np.array([[0.5, 0.5, 0.5],
@@ -269,14 +257,9 @@
         s = EDS_TEM_Spectrum()
         np.allclose(np.array([res.data for res in s.get_lines_intensity()]),
                     np.array([3710, 15872]))
-
-<<<<<<< HEAD
-<<<<<<< HEAD
 if __name__ == '__main__':
    nose.run(argv=[sys.argv[0], sys.modules[__name__].__file__, '-v'])
-=======
-=======
->>>>>>> 93e4b9f7
+
 
 class Test_eds_markers:
 
@@ -309,9 +292,4 @@
         s.remove_xray_lines_markers(['Zn_Kb'])
         nt.assert_sequence_equal(
             sorted(s._xray_markers.keys()),
-<<<<<<< HEAD
-            ['Zn_Ka', 'Zn_La'])
->>>>>>> hyperspy/master
-=======
-            ['Zn_Ka', 'Zn_La'])
->>>>>>> 93e4b9f7
+            ['Zn_Ka', 'Zn_La'])