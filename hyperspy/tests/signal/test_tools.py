--- conflicted
+++ resolved
@@ -270,20 +270,12 @@
         s = self.s
         diff = s.diff(axis=2, order=2)
         diff_data = np.diff(s.data, n=2, axis=0)
-<<<<<<< HEAD
-        assert_true((diff.data == diff_data).all())
-=======
         nt.assert_true((diff.data == diff_data).all())
->>>>>>> e2915db6
 
     def test_diff_axis(self):
         s = self.s
         diff = s.diff(axis=2, order=2)
-<<<<<<< HEAD
-        assert_equal(
-=======
         nt.assert_equal(
->>>>>>> e2915db6
             diff.axes_manager[2].offset,
             s.axes_manager[2].offset + s.axes_manager[2].scale)
 
