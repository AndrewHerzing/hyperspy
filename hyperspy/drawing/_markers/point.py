--- conflicted
+++ resolved
@@ -40,11 +40,7 @@
     Example
     -------
     >>> im = hs.signals.Image(np.random.random([10, 50, 50]))
-<<<<<<< HEAD
     >>> m = hs.plot.markers.point(x=range(10), y=range(10)[::-1],
-=======
-    >>> m = hs.utils.plot.markers.point(x=range(10), y=range(10)[::-1],
->>>>>>> 891ae85e
                                      color='red')
     >>> im.add_marker(m)
 
@@ -55,11 +51,7 @@
     >>> index = array([peak_local_max(i.data, min_distance=100, num_peaks=4)
     >>>                for i in im])
     >>> for i in range(4):
-<<<<<<< HEAD
     >>>     m = hs.plot.markers.point(x=index[:, i, 1],
-=======
-    >>>     m = hs.utils.plot.markers.point(x=index[:, i, 1],
->>>>>>> 891ae85e
     >>>                                  y=index[:, i, 0], color='red')
     >>>     im.add_marker(m)
     """
