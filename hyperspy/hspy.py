"""

<<<<<<< HEAD
This module is deprecated and will be removed in HyperSpy 0.10,
plese use :mod:`~hyperspy.api` instead.
=======
All public packages, functions and classes are in this package. When using
HyperSpy, it is recommended to import the :mod:`~hyperspy.hspy`
package as follows:

    from hyperspy import hspy as hs

Functions:

    get_configuration_directory_path
        Return the configuration directory path.

    load
        Load data into Signal instances from supported files.

    preferences
        Preferences class instance to configure the default value of different
        parameters. It has a CLI and a GUI that can be started by execting its
        `gui` method i.e. `preferences.gui()`.


The :mod:`~hyperspy.hspy` package contains the following subpackages:

    :mod:`~hyperspy.hspy.signals`
        Specialized Signal instances.

    :mod:`~hyperspy.hspy.utils`
        Functions that operate of Signal instances and other goodies.

    :mod:`~hyperspy.hspy.components`
        Components that can be used to create a model for curve fitting.

For more details see their docstrings.
>>>>>>> 891ae85e

"""
# -*- coding: utf-8 -*-

from hyperspy.Release import version as __version__
from hyperspy import components
from hyperspy import signals
from hyperspy.io import load
from hyperspy.defaults_parser import preferences
from hyperspy import utils
<<<<<<< HEAD
from hyperspy.datasets import example_signals
=======
from hyperspy.misc.hspy_warnings import VisibleDeprecationWarning
>>>>>>> 891ae85e


def get_configuration_directory_path():
    import hyperspy.misc.config_dir
    return hyperspy.misc.config_dir.config_path


def create_model(signal, *args, **kwargs):
    """Create a model object

    Any extra argument is passes to the Model constructor.

    Parameters
    ----------
    signal: A signal class

    If the signal is an EELS signal the following extra parameters
    are available:

    auto_background : boolean
        If True, and if spectrum is an EELS instance adds automatically
        a powerlaw to the model and estimate the parameters by the
        two-area method.
    auto_add_edges : boolean
        If True, and if spectrum is an EELS instance, it will
        automatically add the ionization edges as defined in the
        Spectrum instance. Adding a new element to the spectrum using
        the components.EELSSpectrum.add_elements method automatically
        add the corresponding ionisation edges to the model.
    ll : {None, EELSSpectrum}
        If an EELSSPectrum is provided, it will be assumed that it is
        a low-loss EELS spectrum, and it will be used to simulate the
        effect of multiple scattering by convolving it with the EELS
        spectrum.
    GOS : {'hydrogenic', 'Hartree-Slater', None}
        The GOS to use when auto adding core-loss EELS edges.
        If None it will use the Hartree-Slater GOS if
        they are available, otherwise it will use the hydrogenic GOS.

    Returns
    -------

    A Model class

    """
    import warnings
    warnings.warn(
        "This function is deprecated and will be removed in HyperSpy 0.9. "
        "Please use the equivalent `Signal.create_model` method "
        "instead.", VisibleDeprecationWarning)
    return signal.create_model(*args, **kwargs)<|MERGE_RESOLUTION|>--- conflicted
+++ resolved
@@ -1,42 +1,7 @@
 """
 
-<<<<<<< HEAD
 This module is deprecated and will be removed in HyperSpy 0.10,
 plese use :mod:`~hyperspy.api` instead.
-=======
-All public packages, functions and classes are in this package. When using
-HyperSpy, it is recommended to import the :mod:`~hyperspy.hspy`
-package as follows:
-
-    from hyperspy import hspy as hs
-
-Functions:
-
-    get_configuration_directory_path
-        Return the configuration directory path.
-
-    load
-        Load data into Signal instances from supported files.
-
-    preferences
-        Preferences class instance to configure the default value of different
-        parameters. It has a CLI and a GUI that can be started by execting its
-        `gui` method i.e. `preferences.gui()`.
-
-
-The :mod:`~hyperspy.hspy` package contains the following subpackages:
-
-    :mod:`~hyperspy.hspy.signals`
-        Specialized Signal instances.
-
-    :mod:`~hyperspy.hspy.utils`
-        Functions that operate of Signal instances and other goodies.
-
-    :mod:`~hyperspy.hspy.components`
-        Components that can be used to create a model for curve fitting.
-
-For more details see their docstrings.
->>>>>>> 891ae85e
 
 """
 # -*- coding: utf-8 -*-
@@ -47,11 +12,9 @@
 from hyperspy.io import load
 from hyperspy.defaults_parser import preferences
 from hyperspy import utils
-<<<<<<< HEAD
 from hyperspy.datasets import example_signals
-=======
 from hyperspy.misc.hspy_warnings import VisibleDeprecationWarning
->>>>>>> 891ae85e
+
 
 
 def get_configuration_directory_path():
