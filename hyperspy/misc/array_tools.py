# Copyright 2007-2016 The HyperSpy developers
#
# This file is part of  HyperSpy.
#
#  HyperSpy is free software: you can redistribute it and/or modify
# it under the terms of the GNU General Public License as published by
# the Free Software Foundation, either version 3 of the License, or
# (at your option) any later version.
#
#  HyperSpy is distributed in the hope that it will be useful,
# but WITHOUT ANY WARRANTY; without even the implied warranty of
# MERCHANTABILITY or FITNESS FOR A PARTICULAR PURPOSE.  See the
# GNU General Public License for more details.
#
# You should have received a copy of the GNU General Public License
# along with  HyperSpy.  If not, see <http://www.gnu.org/licenses/>


from collections import OrderedDict
import math as math
import logging
import numbers

import numpy as np

from hyperspy.misc.math_tools import anyfloatin
from hyperspy.decorators import jit_ifnumba


_logger = logging.getLogger(__name__)


def get_array_memory_size_in_GiB(shape, dtype):
    """Given the size and dtype returns the amount of memory that such
    an array needs to allocate

    Parameters
    ----------
    shape: tuple
    dtype : data-type
        The desired data-type for the array.
    """
    if isinstance(dtype, str):
        dtype = np.dtype(dtype)
    return np.array(shape).cumprod()[-1] * dtype.itemsize / 2. ** 30


def are_aligned(shape1, shape2):
    """Check if two numpy arrays are aligned.

    Parameters
    ----------
    shape1, shape2 : iterable

    Returns
    -------
    isaligned : bool

    """
    isaligned = True
    shape1 = list(shape1)
    shape2 = list(shape2)
    try:
        while isaligned is True:
            dim1 = shape1.pop()
            dim2 = shape2.pop()
            if dim1 != dim2 and (dim1 != 1 and dim2 != 1):
                isaligned = False
    except IndexError:
        return isaligned
    return isaligned


def homogenize_ndim(*args):
    """Given any number of arrays returns the same arrays
    reshaped by adding facing dimensions of size 1.

    """

    max_len = max([len(ary.shape) for ary in args])

    return [ary.reshape((1,) * (max_len - len(ary.shape)) + ary.shape)
            for ary in args]


def _requires_linear_rebin(arr, scale):
    """Returns True if linear_rebin is required.
    Parameters
    ----------
    arr: array
        numpy array to rebin
    scale: tuple
        rebinning factors
    """

    return (np.asarray(arr.shape) %
            np.asarray(scale)).any() or anyfloatin(scale)


def rebin(a, new_shape=None, scale=None, crop=True):
    """Rebin array.

    rebin ndarray data into a smaller or larger array based on a linear
    interpolation. Specify either a new_shape or a scale. Scale of 1== no
    binning. Scale less than one results in up-sampling.

    Parameters
    ----------
    a : numpy array
    new_shape : a list of floats or integer, default None
        For each dimension specify the new_shape of the np.array. This will
        then be converted into a scale.
    scale : a list of floats or integer, default None
        For each dimension specify the new:old pixel ratio, e.g. a ratio of 1
        is no binning and a ratio of 2 means that each pixel in the new
        spectrum is twice the size of the pixels in the old spectrum.
        The length of the list should match the dimension of the numpy array.
        ***Note : Only one of scale or new_shape should be specified otherwise
        the function will not run***
    crop: bool, default True
        When binning by a non-integer number of pixels it is likely that
        the final row in each dimension contains less than the full quota to
        fill one pixel.

        e.g. 5*5 array binned by 2.1 will produce two rows containing 2.1
        pixels and one row containing only 0.8 pixels worth. Selection of
        crop='True' or crop='False' determines whether or not this
        'black' line is cropped from the final binned array or not.

        *Please note that if crop=False is used, the final row in each
        dimension may appear black, if a fractional number of pixels are left
        over. It can be removed but has been left to preserve total counts
        before and after binning.*

    Returns
    -------
    numpy array

    Examples
    --------
    >>> a=rand(6,4); b=rebin(a,scale=(3,2))
    >>> a=rand(6); b=rebin(a,scale=(2,))

    Notes
    -----
    Fast re_bin function Adapted from scipy cookbook

    """
    # Series of if statements to check that only one out of new_shape or scale
    # has been given. New_shape is then converted to scale. If both or neither
    # are given the function raises and error and wont run.
    if new_shape is None and scale is None:
        raise ValueError("One of new_shape, or scale must be specified")
    elif new_shape is not None and scale is not None:
        raise ValueError("Only one out of new_shape or scale should be specified.\
                        Not both.")
    elif new_shape is not None:
        scale = []
        for i, axis in enumerate(a.shape):
            scale.append(a.shape[i] / new_shape[i])
    else:
        new_shape = new_shape
        scale = scale
    # check whether or not interpolation is needed.
    if _requires_linear_rebin(arr=a, scale=scale):
        _logger.debug("Using linear_bin")
        return _linear_bin(a, scale, crop)
    else:
        _logger.debug("Using standard rebin with lazy support")
        # if interpolation is not needed run fast re_bin function.
        # Adapted from scipy cookbook.
        lenShape = len(a.shape)
        new_shape = np.asarray(a.shape) // np.asarray(scale)
        # ensure the new shape is integers
        new_shape = tuple(int(ns) for ns in new_shape)
        # check function wont bin to zero.
        for item in new_shape:
            if item == 0:
                raise ValueError("One of your dimensions collapses to zero.\
                Re-adjust your scale values or run code with crop=False to\
                avoid this.")
        scale = np.asarray(a.shape) // np.asarray(new_shape)
        if scale.max() < 2:
            return a.copy()
        if isinstance(a, np.ndarray):
            # most of the operations will fall here and dask is not imported
            rshape = ()
            for athing in zip(new_shape, scale):
                rshape += athing
            return a.reshape(rshape).sum(axis=tuple(
                2 * i + 1 for i in range(lenShape)))
        else:
            import dask.array as da
            try:
                return da.coarsen(np.sum, a, {i: int(f)
                                              for i, f in enumerate(scale)})
            # we provide slightly better error message in hypersy context
            except ValueError:
                raise ValueError("Rebinning does not align with data dask chunks."
                                 " Rebin fewer dimensions at a time to avoid this"
                                 " error")


<<<<<<< HEAD
@jit_ifnumba()
=======
def jit_ifnumba(func):
    try:
        import numba
        return numba.jit(func, nopython=True)
    except ImportError:
        return func


@jit_ifnumba
>>>>>>> 692ee69c
def _linear_bin_loop(result, data, scale):
    for j in range(result.shape[0]):
        # Begin by determining the upper and lower limits of a given new pixel.
        x1 = j * scale
        x2 = min((1 + j) * scale, data.shape[0])
        value = result[j:j + 1]

        if (x2 - x1) >= 1:
            # When binning, the first part is to deal with the fractional pixel
            # left over from it being non-integer binning e.g. when x1=1.4
            cx1 = math.ceil(x1)
            rem = cx1 - x1
            # This will add a value of fractional pixel to the bin, eg if x1=1.4,
            # the fist step will be to add 0.6*data[1]
            value += data[math.floor(x1)] * rem
            # Update x1 to remove the part of the bin we have just added.
            x1 = cx1
            while (x2 - x1) >= 1:
                # Main binning function to add full pixel values to the data.
                value += data[int(x1)]
                # Update x1 each time.
                x1 += 1
            if x2 > x1:
                # Finally take into account the fractional pixel left over.
                value += data[math.floor(x1)] * (x2 - x1)
        else:
            # When step < 1, so we are upsampling
            fx1 = math.floor(x1)
            cx1 = math.ceil(x1)
            if scale > (cx1 - x1) > 0:
                # If our step is smaller than rounding up to the nearest whole
                # number.
                value += data[fx1] * (cx1 - x1)
                x1 = cx1  # This step is needed when this particular bin straddes
                # two neighbouring pixels.
            if x1 < x2:
                # The standard upsampling function where each new pixel is a
                # fraction of the original pixel.
                value += data[math.floor(x1)] * (x2 - x1)


def _linear_bin(dat, scale, crop=True):
    """
    Binning of the spectrum image by a non-integer pixel value.

    Parameters
    ----------
    originalSpectrum : numpy.array
    scale : a list of floats
        For each dimension specify the new:old pixel ratio,
        e.g. a ratio of 1 is no binning; a ratio of 2 means that each pixel in
        the new spectrum is twice the size of the pixels in the old spectrum.
        The length of the list should match the dimensions of the data.
    crop : bool, default True
        When binning by a non-integer number of pixels it is likely that
        the final row in each dimension contains less than the full quota to
        fill one pixel.
        e.g. 5*5 array binned by 2.1 will produce two rows containing 2.1
        pixels and one row containing only 0.8 pixels worth. Selection of
        crop='True' or crop='False' determines whether or not this 'black'
        line is cropped from the final binned array or not.

        *Please note that if crop=False is used, the final row in each
        dimension may appear black, if a fractional number of pixels are left
        over. It can be removed but has been left optional to preserve total
        counts before and after binning.*

    Returns
    -------
    np.array
        with new dimensions width/scale for each dimension in the data.
    """
    if len(dat.shape) != len(scale):
        raise ValueError(
            'The list of bins must match the number of dimensions, including',
            'the energy dimension. In order to not bin in any of these ',
            'dimensions specifically, simply set the value in shape to 1')

    if not hasattr(_linear_bin_loop, "__numba__"):
        _logger.warning("Install numba to speed up the computation of `rebin`")

    all_integer = np.all([isinstance(n, numbers.Integral) for n in scale])
    dtype = (dat.dtype if (all_integer or "complex" in dat.dtype.name)
             else "float")

    for axis, s in enumerate(scale):
        # For each iteration of linear_bin the axis being interated over has to
        # be switched to axis[0] in order to carry out the interation loop.
        dat = np.swapaxes(dat, 0, axis)
        # The new dimension size is old_size/step, this is rounded down normally
        # but if crop is switched off it is rounded up to the nearest whole
        # number.
        dim = (math.floor(dat.shape[0] / s) if crop
               else math.ceil(dat.shape[0] / s))
        # check function wont bin to zero.
        if dim == 0:
            raise ValueError("One of your dimensions collapses to zero.\
            Re-adjust your scale values or run code with crop=False to\
            avoid this.")
        # Set up the result np.array to have a new axis[0] size for after
        # cropping.
        result = np.zeros((dim,) + dat.shape[1:], dtype=dtype)
        # Carry out binning over axis[0]
        _linear_bin_loop(result=result, data=dat, scale=s)
        # Swap axis[0] back to the original axis location.
        result = result.swapaxes(0, axis)
        # Update the np.array reading of iterating over the next axis.
        dat = result

    return result


def sarray2dict(sarray, dictionary=None):
    """Converts a struct array to an ordered dictionary

    Parameters
    ----------
    sarray: struct array
    dictionary: None or dict
        If dictionary is not None the content of sarray will be appended to the
        given dictonary

    Returns
    -------
    Ordered dictionary

    """
    if dictionary is None:
        dictionary = OrderedDict()
    for name in sarray.dtype.names:
        dictionary[name] = sarray[name][0] if len(sarray[name]) == 1 \
            else sarray[name]
    return dictionary


def dict2sarray(dictionary, sarray=None, dtype=None):
    """Populates a struct array from a dictionary

    Parameters
    ----------
    dictionary: dict
    sarray: struct array or None
        Either sarray or dtype must be given. If sarray is given, it is
        populated from the dictionary.
    dtype: None, numpy dtype or dtype list
        If sarray is None, dtype must be given. If so, a new struct array
        is created according to the dtype, which is then populated.

    Returns
    -------
    Structure array

    """
    if sarray is None:
        if dtype is None:
            raise ValueError("Either sarray or dtype need to be specified.")
        sarray = np.zeros((1,), dtype=dtype)
    for name in set(sarray.dtype.names).intersection(set(dictionary.keys())):
        if len(sarray[name]) == 1:
            sarray[name][0] = dictionary[name]
        else:
            sarray[name] = dictionary[name]
    return sarray<|MERGE_RESOLUTION|>--- conflicted
+++ resolved
@@ -201,19 +201,7 @@
                                  " error")
 
 
-<<<<<<< HEAD
 @jit_ifnumba()
-=======
-def jit_ifnumba(func):
-    try:
-        import numba
-        return numba.jit(func, nopython=True)
-    except ImportError:
-        return func
-
-
-@jit_ifnumba
->>>>>>> 692ee69c
 def _linear_bin_loop(result, data, scale):
     for j in range(result.shape[0]):
         # Begin by determining the upper and lower limits of a given new pixel.
