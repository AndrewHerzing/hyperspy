# -*- coding: utf-8 -*-
# Copyright 2007-2011 The Hyperspy developers
#
# This file is part of  Hyperspy.
#
#  Hyperspy is free software: you can redistribute it and/or modify
# it under the terms of the GNU General Public License as published by
# the Free Software Foundation, either version 3 of the License, or
# (at your option) any later version.
#
#  Hyperspy is distributed in the hope that it will be useful,
# but WITHOUT ANY WARRANTY; without even the implied warranty of
# MERCHANTABILITY or FITNESS FOR A PARTICULAR PURPOSE.  See the
# GNU General Public License for more details.
#
# You should have received a copy of the GNU General Public License
# along with  Hyperspy.  If not, see <http://www.gnu.org/licenses/>.

import numpy as np

class Slice:
    """A consistent class for slices"""
    def __init__(self, sli, axe):
        self._orig_sli = sli
        self._axe = axe
        self._orig_offset = axe.offset
        #Init params
        self.start = 0
        self.stop = axe.size
        self.step = 1
        self.offset = axe.offset
        #Init flags
        self.is_array = False
        #Update params
        self._update()

    def gen(self, to_values=False):
        #Generate actual slices
        if to_values:
            i2v = self._axe.index2value
            if self.is_array:
                return [i2v(el) if not isinstance(el, float) else el
                        for el in self._orig_sli]
            else:
                return slice(i2v(self.start) if not 
                                        isinstance(self.start, float) 
                             else self.start,
                             i2v(self.stop) if not 
                                        isinstance(self.stop, float) 
                             else self.stop,
                             i2v(self.step) if not 
                                        isinstance(self.step, float) 
                             else self.step)
        else:
            v2i = self._axe.value2index
            if self.is_array:
                return [v2i(el) if isinstance(el, float) else el
                        for el in self._orig_sli]
            else:
                return slice(v2i(self.start) if 
                                        isinstance(self.start, float) 
                             else self.start,
                             v2i(self.stop) if 
                                            isinstance(self.stop, float) 
                             else self.stop,
                             v2i(self.step) if 
                                            isinstance(self.step, float) 
                             else self.step)

    def _update(self):
        """Don't do too much (no value2index or index2value):
        Original values will be needed once interpolation is 
        implemented.
        
        """
        sli = self._orig_sli
        try:
            #Suppose "sli" is a slice instance...
            if sli.start is not None:
                self.start = sli.start
            if sli.stop is not None:
                self.stop = sli.stop
            if sli.step is not None and abs(sli.step) >=1 :
                self.step = int(round(sli.step)) #No non-int values for now 
            else:
                self.step = None #idem
        except (AttributeError, TypeError):
            try:
                #Suppose "sli" is a tuple-like instance
                self.start = sli[0]
                self.stop = None
                self.step = None
                self.is_array = True
            except TypeError:
                #Suppose "sli" is an int/float
                self.start = self._orig_sli
                if isinstance(self.start, float):
                    self.stop = self._axe.index2value(self.start) + 1
                else:
                    self.stop = self.start + 1
                self.step = None
        if isinstance(self.start, float):
            self.offset = self.start
        else:
            self.offset = self._axe.index2value(self.start)

class SliceSignal:
    def __init__(self, slices, isNavigation=None, XYZ_ordering=True):
        try:
            len(slices)
        except TypeError:
            slices = (slices,)
        self._orig_slices = slices

        self.nav_indexes = None
        self.signal_indexes = None 

        self._signal = None
        
        self.idx = None
        self._Slices = None
        self.slices = None
        self.offset = None
        
<<<<<<< HEAD
        self.has_nav = True
        self.has_signal = True
        self.XYZ_ordering = True
=======
        self.XYZ_ordering = XYZ_ordering
>>>>>>> 01636c0d

        if isNavigation is not None:
            if isNavigation:
                self.has_nav = True
                self.has_spec = False
            else:
                self.has_nav = False
                self.has_spec = True
        else:
            self.has_nav = True
            self.has_spec = True
    
    def __call__(self, signal):
        self._signal = signal.deepcopy()
        self._process_slices()
        return self.apply()

    def _process_slices(self):
        """Change axes order and get processed slices from the Slice
         class.
        
        """
        
        self.nav_indexes =  np.array([el.index_in_array for el in
                    self._signal.axes_manager.navigation_axes])
        self.signal_indexes =  np.array([el.index_in_array for el in
                    self._signal.axes_manager.signal_axes])

        if self.XYZ_ordering:
            cut = slice(None, None, -1)
        else:
            cut = slice(None, None, 1)

<<<<<<< HEAD
        if self.has_nav and self.has_signal:
            idx = np.append(self.nav_indexes[cut],
                            self.signal_indexes[cut])
        elif self.has_nav and not self.has_signal:
            idx = self.nav_indexes[cut]
        elif self.has_signal and not self.has_nav:
            idx = self.signal_indexes[cut]
=======
        nav_idx = self.nav_indexes[cut]
        spec_idx = self.spec_indexes[cut]
        
        self.index = np.append(nav_idx, spec_idx)

        if self.has_nav and not self.has_spec:
            self.idx =  nav_idx
        elif not self.has_nav and self.has_spec:
            self.idx =  spec_idx
>>>>>>> 01636c0d
        else:
            self.idx =  self.index

        slices = np.array([slice(None,)]*len(self._signal.axes_manager.axes))
        slices[self.idx] = self._fill(self._orig_slices, len(self.idx))
        axes = [self._signal.axes_manager.axes[i] for i in self.index]

<<<<<<< HEAD
        axe = self._signal.axes_manager.axes
        slices = np.append(self._orig_slices,
                [slice(None,)]*max(0,
                                  (len(idx)-len(self._orig_slices))))
        self.idx = idx
        self._Slices = [Slice(slices[i], axe[i]) for  i in idx]
=======
        self._Slices = [Slice(sli, axe) for sli, axe in zip(slices,axes)]
>>>>>>> 01636c0d
        self.slices = [sli.gen() for sli in self._Slices]
        self.offset = [sli.offset for sli in self._Slices]

    def _fill(self, slices, num):
        return np.append(slices, [slice(None,)]*max(0,num-len(slices)))

    def _clean_axes(self):
        #Update axe sizes and offsets
<<<<<<< HEAD
        for i, (slice_len,j) in enumerate(zip(self._signal.data.shape, 
                                          self.idx)):
=======

        for i, (slice_len,j) in enumerate(zip(self._signal.data.shape,
                                              self.index)):
>>>>>>> 01636c0d
            self._signal.axes_manager.axes[i].size = slice_len
            self._signal.axes_manager.axes[i].offset = self.offset[j]
        #Remove len = 1 axes
        for slice_len, axe in zip(self._signal.data.shape,
                                  self._signal.axes_manager.axes):
            if slice_len < 2:
                self._signal.axes_manager.axes.remove(axe)
        self._signal.data = self._signal.data.squeeze()
                     

    def update_slices(self, slices):
        self.__init__(slices)

    def apply(self):
        self._signal.data = self._signal.data[self.slices]
        self._clean_axes()
<<<<<<< HEAD
        return self._signal

    def set_XYZ_ordering(self, bool):
        if bool:
            self.XYZ_ordering = True
        else:
            self.XYZ_ordering = False

    def has_nav(self, bool):
        if bool:
            self.has_nav = True
        else:
            self.has_nav = False
            if not self.has_signal:
                self.has_signal = True

    def has_signal(self, bool):
        if bool:
            self.has_signal = True
        else:
            self.has_signal = False
            if not self.has_nav:
                self.has_nav = True
=======
        return self._signal
>>>>>>> 01636c0d
<|MERGE_RESOLUTION|>--- conflicted
+++ resolved
@@ -122,13 +122,7 @@
         self.slices = None
         self.offset = None
         
-<<<<<<< HEAD
-        self.has_nav = True
-        self.has_signal = True
-        self.XYZ_ordering = True
-=======
         self.XYZ_ordering = XYZ_ordering
->>>>>>> 01636c0d
 
         if isNavigation is not None:
             if isNavigation:
@@ -139,7 +133,7 @@
                 self.has_spec = True
         else:
             self.has_nav = True
-            self.has_spec = True
+        self.has_signal = True
     
     def __call__(self, signal):
         self._signal = signal.deepcopy()
@@ -162,15 +156,6 @@
         else:
             cut = slice(None, None, 1)
 
-<<<<<<< HEAD
-        if self.has_nav and self.has_signal:
-            idx = np.append(self.nav_indexes[cut],
-                            self.signal_indexes[cut])
-        elif self.has_nav and not self.has_signal:
-            idx = self.nav_indexes[cut]
-        elif self.has_signal and not self.has_nav:
-            idx = self.signal_indexes[cut]
-=======
         nav_idx = self.nav_indexes[cut]
         spec_idx = self.spec_indexes[cut]
         
@@ -180,7 +165,6 @@
             self.idx =  nav_idx
         elif not self.has_nav and self.has_spec:
             self.idx =  spec_idx
->>>>>>> 01636c0d
         else:
             self.idx =  self.index
 
@@ -188,16 +172,7 @@
         slices[self.idx] = self._fill(self._orig_slices, len(self.idx))
         axes = [self._signal.axes_manager.axes[i] for i in self.index]
 
-<<<<<<< HEAD
-        axe = self._signal.axes_manager.axes
-        slices = np.append(self._orig_slices,
-                [slice(None,)]*max(0,
-                                  (len(idx)-len(self._orig_slices))))
-        self.idx = idx
-        self._Slices = [Slice(slices[i], axe[i]) for  i in idx]
-=======
         self._Slices = [Slice(sli, axe) for sli, axe in zip(slices,axes)]
->>>>>>> 01636c0d
         self.slices = [sli.gen() for sli in self._Slices]
         self.offset = [sli.offset for sli in self._Slices]
 
@@ -206,14 +181,9 @@
 
     def _clean_axes(self):
         #Update axe sizes and offsets
-<<<<<<< HEAD
-        for i, (slice_len,j) in enumerate(zip(self._signal.data.shape, 
-                                          self.idx)):
-=======
 
         for i, (slice_len,j) in enumerate(zip(self._signal.data.shape,
                                               self.index)):
->>>>>>> 01636c0d
             self._signal.axes_manager.axes[i].size = slice_len
             self._signal.axes_manager.axes[i].offset = self.offset[j]
         #Remove len = 1 axes
@@ -230,30 +200,4 @@
     def apply(self):
         self._signal.data = self._signal.data[self.slices]
         self._clean_axes()
-<<<<<<< HEAD
-        return self._signal
-
-    def set_XYZ_ordering(self, bool):
-        if bool:
-            self.XYZ_ordering = True
-        else:
-            self.XYZ_ordering = False
-
-    def has_nav(self, bool):
-        if bool:
-            self.has_nav = True
-        else:
-            self.has_nav = False
-            if not self.has_signal:
-                self.has_signal = True
-
-    def has_signal(self, bool):
-        if bool:
-            self.has_signal = True
-        else:
-            self.has_signal = False
-            if not self.has_nav:
-                self.has_nav = True
-=======
-        return self._signal
->>>>>>> 01636c0d
+        return self._signal