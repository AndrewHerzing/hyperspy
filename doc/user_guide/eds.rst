.. _eds-label:

Energy-Dispersive X-Rays Spectrometry (EDS)
******************************************

.. versionadded:: 0.7

The methods described here are specific to the following signals:

* :py:class:`~._signals.eds_tem.EDSTEMSpectrum`
* :py:class:`~._signals.eds_sem.EDSSEMSpectrum`

This chapter described step by step a qualitative analysis of an EDS 
spectrum (SEM or TEM). 

Spectrum loading and parameters
-------------------------------

Loading
^^^^^^^^

All data are loaded with the :py:func:`~.io.load` function, as described in details in 
:ref:`Loading files<loading_files>`. HyperSpy is able to import different formats,
among them ".msa" and ".rpl" (the raw format of Oxford Instrument and Brucker). 

Here is three example for files exported by Oxford Instrument software (INCA).
For a single spectrum:

.. code-block:: python

    >>> spec = load("spectrum.msa")    
    
For a spectrum_image (The .rpl file is recorded as an image in this example,
The method :py:meth:`~.signal.Signal.as_spectrum` set it back to a spectrum
with the energy axis in first position):

.. code-block:: python

    >>> spec_img = load("spectrum_image.rpl").as_spectrum(0)   
    
For a stack of spectrum_images (The "*" replace all chains of string, in this
example 01, 02, 03,...):

.. code-block:: python

    >>> spec_img_3D = load("spectrum_image_*.rpl",stack=True)  
    >>> spec_img_3D = spec_img_3D.as_spectrum(0) 

.. _eds_calibration-label: 
   
Microscope and detector parameters
^^^^^^^^^^^^^^^^^^^^^^^^^^^^^^^^^^

First, the type of microscope ("EDS_TEM" or "EDS_SEM") needs to be set with the 
:py:meth:`~.signal.Signal.set_signal_type` method. The class of the
object is thus assigned, and specific EDS methods become available.

.. code-block:: python

    >>> spec.set_signal_type("EDS_TEM")
    
or as an argument of the :py:func:`~.io.load` function:
    
.. code-block:: python
    
    >>> spec = load("spectrum.msa",signal_type="EDS_TEM")
    
The main values for the energy axis and the microscope parameters are 
automatically imported from the file, if existing. The microscope and 
detector parameters are stored in stored in the 
:py:attr:`~.signal.Signal.metadata` 
attribute (see :ref:`metadata_structure`). These parameters can be displayed
as follow:
    
.. code-block:: python

    >>> spec.metadata.Acquisition_instrument.TEM
    ├── Detector
    │   └── EDS
    │       ├── azimuth_angle = 0.0
    │       ├── elevation_angle = 37.0
    │       ├── energy_resolution_MnKa = 130.0
    │       ├── live_time = 30.0
    │       └── real_time = 55.0
    ├── beam_current = 0.0
    ├── beam_energy = 300
    └── tilt_stage = 36.0    


These parameters can be set directly:

.. code-block:: python

    >>> spec.metadata.Acquisition_instrument.TEM.beam_energy = 300

or with the  
:py:meth:`~._signals.eds_tem.EDSTEMSpectrum.set_microscope_parameters` method:

.. code-block:: python

    >>> spec.set_microscope_parameters(beam_energy = 300)
    
or raising the gui:
    
.. code-block:: python

    >>> spec.set_microscope_parameters()
    
.. figure::  images/EDS_microscope_parameters_gui.png
   :align:   center
   :width:   350  
   
If the microscope and detector parameters are not written in the original file, some 
of them are set by default. The default values can be changed in the 
:py:class:`~.defaults_parser.Preferences` class (see :ref:`preferences
<configuring-hyperspy-label>`).

.. code-block:: python

    >>> preferences.EDS.eds_detector_elevation = 37
    
or raising the gui:

.. code-block:: python

    >>> preferences.gui()
    
.. figure::  images/EDS_preferences_gui.png
   :align:   center
   :width:   400 

Energy axis
^^^^^^^^^^^

The properties of the energy axis can be set manually with the :py:class:`~.axes.AxesManager`.
(see :ref:`Axis properties<Setting_axis_properties>` for more info):

.. code-block:: python

    >>> spec.axes_manager[-1].name = 'E'
    >>> spec.axes_manager['E'].units = 'kV'
    >>> spec.axes_manager['E'].scale = 0.01
    >>> spec.axes_manager['E'].offset = -0.1

or with the :py:meth:`~.axes.AxesManager.gui` method:

.. code-block:: python

    >>> spec.axes_manager.gui()
    
.. figure::  images/EDS_energy_axis_gui.png
   :align:   center
   :width:   280 
   
Related method
^^^^^^^^^^^^^^

All the above parameters can be copy from one spectrum to another one
with the :py:meth:`~._signals.eds_tem.EDSTEMSpectrum.get_calibration_from`
method.

.. code-block:: python

    >>> # Load spectrum.msa which contains the parameters
    >>> spec = load("spectrum.msa",signal_type="EDS_TEM")
    >>> # Load spectrum_image.rpl which contains no parameters
    >>> spec_img = load("spectrum_image.rpl",signal_type="EDS_TEM").as_spectrum(0)
    >>> # Set all the properties of spec to spec_img
    >>> spec_img.get_calibration_from(spec)
    
.. _eds_sample-label:
   
Describing the sample
---------------------

The description of the sample is stored in metadata.Sample (in the 
:py:attr:`~.signal.Signal.metadata` attribute). It can be displayed as
follow:

.. code-block:: python

    >>> spec.metadata.Sample
    ├── description = Sample 1.3
    ├── elements = ['Al', 'Ni', 'Ti']
    ├── thickness = 100
    └── xray_lines = ['Al_Ka', 'Ni_La', 'Ti_Ka']


The following methods are either called "set" or "add". When "set" 
methods erases all previously defined values, the "add" methods add the
values to the previously defined values.

Elements
^^^^^^^^

The elements present in the sample can be defined with the
:py:meth:`~._signals.eds.EDSSpectrum.set_elements`  and  
:py:meth:`~._signals.eds.EDSSpectrum.add_elements` methods.  Only element
abbreviations are accepted:

.. code-block:: python

    >>> spec.set_elements(["Ni","Ti","Al"])
    >>> spec.add_elements(["Ta"])
    >>> spec.metadata.Sample
    └── elements = ['Al', 'Ni', 'Ta', 'Ti']

X-ray lines
^^^^^^^^^^^

Similarly, the X-ray lines can be defined with the 
:py:meth:`~._signals.eds.EDSSpectrum.set_lines` and 
:py:meth:`~._signals.eds.EDSSpectrum.add_lines` methods. The corresponding 
elements will be added automatically. Several lines per elements can be defined. 

.. code-block:: python

    >>> spec.set_elements(["Ni","Ti","Al"])
    >>> spec.set_lines(["Ni_La","Ti_Ka","Al_Ka"])
    >>> spec.add_lines(["Ti_La"])
    >>> spec.metadata.Sample
    ├── elements = ['Al', 'Ni', 'Ti'] 
    └── xray_lines = ['Al_Ka', 'Ni_La', 'Ti_Ka', 'Ti_La']  
    
These methods can be used automatically, if the beam energy is set. 
The most excited X-ray line is selected per element (highest energy above an 
overvoltage of 2 (< beam energy / 2)).

.. code-block:: python

    >>> spec.set_elements(["Ni","Ti","Al"])
    >>> spec.metadata.Acquisition_instrument.TEM.beam_energy = 30
    >>> spec.add_lines()
    >>> spec.metadata.Sample
    ├── elements = ['Al', 'Ni', 'Ti']
    └── Xray_lines = ['Al_Ka', 'Ni_Ka', 'Ti_Ka']
    >>> spec.metadata.Acquisition_instrument.TEM.beam_energy = 5
    >>> spec.add_lines()
    >>> spec.metadata.Sample
    ├── elements = ['Al', 'Ni', 'Ti']
    └── Xray_lines = ['Al_Ka', 'Ni_La', 'Ti_La']
    
A warning is raised, if setting a X-ray lines higher than the beam energy.

.. code-block:: python

    >>> spec.metadata.Acquisition_instrument.TEM.beam_energy = 5
    >>> spec.add_lines(["Ta_Ka"])
    Warning: Ta Ka is above the data energy range.

            
Element database
^^^^^^^^^^^^^^^^

An elemental database is available with the energy of the X-ray lines. 

.. code-block:: python

    >>>  utils.material.elements.Fe.General_properties
    ├── Z = 26
    ├── atomic_weight = 55.845
    └── name = iron
    >>>  utils.material.elements.Fe.Physical_properties
    └── density (g/cm^3) = 7.874
    >>>  utils.material.elements.Fe.Atomic_properties.Xray_lines
    ├── Ka
    │   ├── energy (keV) = 6.404
    │   └── weight = 1.0
    ├── Kb
    │   ├── energy (keV) = 7.0568
    │   └── weight = 0.1272
    ├── La
    │   ├── energy (keV) = 0.705
    │   └── weight = 1.0
    ├── Lb3
    │   ├── energy (keV) = 0.792
    │   └── weight = 0.02448
    ├── Ll
    │   ├── energy (keV) = 0.615
    │   └── weight = 0.3086
    └── Ln
        ├── energy (keV) = 0.62799
        └── weight = 0.12525

.. _eds_plot-label: 

Plotting
--------

As decribed in :ref:`visualisation<visualization-label>`, the 
:py:meth:`~.signal.Signal.plot` method can be used:

.. code-block:: python

    >>> spec.plot()

.. figure::  images/EDS_plot_spectrum.png
   :align:   center
   :width:   500   
   
An example of plotting EDS data of higher dimension (3D SEM-EDS) is given in
:ref:`visualisation multi-dimension<visualization_multi_dim>`.

.. _get_lines_intensity:


Get lines intensity
^^^^^^^^^^^^^^^^^^^

The :py:meth:`~._signals.eds.EDSSpectrum.get_lines_intensity` 
method generates intensity maps by peak integration.
The width of integration is defined by extending the energy resolution of
Mn Ka to the peak energy ("energy_resolution_MnKa" in metadata). 

.. code-block:: python

    >>> spec_img.get_lines_intensity(['Ni_Ka'],plot_result=True)
    
.. figure::  images/EDS_get_lines_intensity.png
   :align:   center
   :width:   500 
   
The X-ray lines defined in "metadata.Sample.Xray_lines" (see above)
are used by default.
   
.. code-block:: python

    >>> spec_img.set_lines(["Ni_La","Ti_Ka","Al_Ka"])
    >>> spec_img.get_lines_intensity()
    [<Image, title: Intensity of Al_Ka at 1.49 keV from Spectrum image,
     dimensions: (|128, 95)>,
    <Image, title: Intensity of Ni_La at 0.85 keV from Spectrum image,
     dimensions: (|128, 95)>,
    <Image, title: Intensity of Ti_Ka at 4.51 keV from Spectrum image,
     dimensions: (|128, 95)>]
     
The :py:meth:`~.signal.Signal1DTools.integrate_in_range` 
method (see :ref:`spectrum tools<integrate_1D-label>`) provides
an interactive way to generate intensity map.


.. code-block:: python

    >>> spec.integrate_in_range()
    <Image, title: , dimensions: (|128, 95)>
    
.. figure::  images/EDS_integrate_in_range.png
   :align:   center
   :width:   800

Quantification
--------------

<<<<<<< HEAD
For the moment, only one TEM quantification method (Cliff-Lorimer) is implemented.

Quantification can be applied from the intensities (background subtracted) with the :py:meth:`~._signals.eds_tem.EDSTEMSpectrum.quantification_cliff_lorimer` method. The required kfactors can be usually found in the EDS manufacturer software.

.. code-block:: python

    >>> spec.set_elements(["Al", "Cr", "Ni"])
    >>> spec.add_lines()
    >>> kfactors = [0.982, 1.32, 1.60]
    >>> weight_percent = spec.quantification_cliff_lorimer(intensities, kfactors)
=======
The obtained composition is in weight percent. It can be changed transformed into atomic percent with :py:func:`~.misc.material.weight_to_atomic`. The reverse method is :py:func:`~.misc.material.atomic_to_weigth`.

.. code-block:: python

    >>> atomic_percent = utils.material.weight_to_atomic(weight_percent)
>>>>>>> 365b7fc7
<|MERGE_RESOLUTION|>--- conflicted
+++ resolved
@@ -351,7 +351,6 @@
 Quantification
 --------------
 
-<<<<<<< HEAD
 For the moment, only one TEM quantification method (Cliff-Lorimer) is implemented.
 
 Quantification can be applied from the intensities (background subtracted) with the :py:meth:`~._signals.eds_tem.EDSTEMSpectrum.quantification_cliff_lorimer` method. The required kfactors can be usually found in the EDS manufacturer software.
@@ -362,10 +361,16 @@
     >>> spec.add_lines()
     >>> kfactors = [0.982, 1.32, 1.60]
     >>> weight_percent = spec.quantification_cliff_lorimer(intensities, kfactors)
-=======
-The obtained composition is in weight percent. It can be changed transformed into atomic percent with :py:func:`~.misc.material.weight_to_atomic`. The reverse method is :py:func:`~.misc.material.atomic_to_weigth`.
-
-.. code-block:: python
-
+
+The obtained composition is in weight percent. It can be changed transformed into atomic percent either with the option :py:meth:`~._signals.eds_tem.EDSTEMSpectrum.quantification_cliff_lorimer`:
+
+.. code-block:: python
+
+    >>> weight_percent = spec.quantification_cliff_lorimer(intensities, kfactors, composition_units='atomic')
+
+either with :py:func:`~.misc.material.weight_to_atomic`. The reverse method is :py:func:`~.misc.material.atomic_to_weigth`.
+
+.. code-block:: python
+	
     >>> atomic_percent = utils.material.weight_to_atomic(weight_percent)
->>>>>>> 365b7fc7
+
