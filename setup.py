# -*- coding: utf-8 -*-
# Copyright 2007-2011 The HyperSpy developers
#
# This file is part of  HyperSpy.
#
#  HyperSpy is free software: you can redistribute it and/or modify
# it under the terms of the GNU General Public License as published by
# the Free Software Foundation, either version 3 of the License, or
# (at your option) any later version.
#
#  HyperSpy is distributed in the hope that it will be useful,
# but WITHOUT ANY WARRANTY; without even the implied warranty of
# MERCHANTABILITY or FITNESS FOR A PARTICULAR PURPOSE.  See the
# GNU General Public License for more details.
#
# You should have received a copy of the GNU General Public License
# along with  HyperSpy.  If not, see <http://www.gnu.org/licenses/>.

from __future__ import print_function

import sys

v = sys.version_info
if v[0] != 3:
    error = "ERROR: From version 0.8.4 HyperSpy requires Python 3. " \
            "For Python 2.7 install Hyperspy 0.8.3 e.g. " \
            "$ pip install --upgrade hyperspy==0.8.3"
    print(error, file=sys.stderr)
    sys.exit(1)

from setuptools import setup, Extension, Command

import warnings

import os
import subprocess
import fileinput
import itertools
import re

# stuff to check presence of compiler:
import distutils.sysconfig
import distutils.ccompiler
from distutils.errors import CompileError, DistutilsPlatformError

setup_path = os.path.dirname(__file__)

import hyperspy.Release as Release

install_req = ['scipy>=0.15',
               'ipython>=2.0',
               'matplotlib>=1.2',
               'numpy>=1.10',
               'traits>=4.5.0',
               'traitsui>=5.0',
               'natsort',
               'requests',
               'tqdm>=0.4.9',
               'sympy',
               'dill',
               'h5py',
               'python-dateutil',
               'ipyparallel',
<<<<<<< HEAD
               'dask[array]>=0.13',
               'scikit-image'
               'numba']
=======
               'dask[array]>=0.13, !=0.14',
               'scikit-image']
>>>>>>> 2b224074

extras_require = {
    "learning": ['scikit-learn'],
    "bcf": ['lxml'],
    "gui-jupyter": ["ipywidgets"],
}
extras_require["all"] = list(itertools.chain(*list(extras_require.values())))

# the hack to deal with setuptools + installing the package in ReadTheDoc:
if 'readthedocs.org' in sys.executable:
    install_req = []


def update_version(version):
    release_path = "hyperspy/Release.py"
    lines = []
    with open(release_path, "r") as f:
        for line in f:
            if line.startswith("version = "):
                line = "version = \"%s\"\n" % version
            lines.append(line)
    with open(release_path, "w") as f:
        f.writelines(lines)


# Extensions. Add your extension here:
raw_extensions = [Extension("hyperspy.io_plugins.unbcf_fast",
                            ['hyperspy/io_plugins/unbcf_fast.pyx']),
                  ]

cleanup_list = []
for leftover in raw_extensions:
    path, ext = os.path.splitext(leftover.sources[0])
    if ext in ('.pyx', '.py'):
        cleanup_list.append(os.path.join(setup_path, path + '.c*'))
        if os.name == 'nt':
            cleanup_list.append(
                os.path.join(
                    setup_path,
                    path +
                    '.cpython-*.pyd'))
        else:
            cleanup_list.append(
                os.path.join(
                    setup_path,
                    path +
                    '.cpython-*.so'))


def count_c_extensions(extensions):
    c_num = 0
    for extension in extensions:
        # if first source file with extension *.c or *.cpp exists
        # it is cythonised or pure c/c++ extension:
        sfile = extension.sources[0]
        path, ext = os.path.splitext(sfile)
        if os.path.exists(path + '.c') or os.path.exists(path + '.cpp'):
            c_num += 1
    return c_num


def cythonize_extensions(extensions):
    try:
        from Cython.Build import cythonize
        return cythonize(extensions)
    except ImportError:
        warnings.warn("""WARNING: cython required to generate fast c code is not found on this system.
Only slow pure python alternative functions will be available.
To use fast implementation of some functions writen in cython either:
a) install cython and re-run the installation,
b) try alternative source distribution containing cythonized C versions of fast code,
c) use binary distribution (i.e. wheels, egg).""")
        return []


def no_cythonize(extensions):
    for extension in extensions:
        sources = []
        for sfile in extension.sources:
            path, ext = os.path.splitext(sfile)
            if ext in ('.pyx', '.py'):
                if extension.language == 'c++':
                    ext = '.cpp'
                else:
                    ext = '.c'
                sfile = path + ext
            sources.append(sfile)
        extension.sources[:] = sources
    return extensions


# to cythonize, or not to cythonize... :
if len(raw_extensions) > count_c_extensions(raw_extensions):
    extensions = cythonize_extensions(raw_extensions)
else:
    extensions = no_cythonize(raw_extensions)


# to compile or not to compile... depends if compiler is present:
compiler = distutils.ccompiler.new_compiler()
assert isinstance(compiler, distutils.ccompiler.CCompiler)
distutils.sysconfig.customize_compiler(compiler)
try:
    compiler.compile([os.path.join(setup_path,
                                   'hyperspy/misc/etc/test_compilers.c')])
except (CompileError, DistutilsPlatformError):
    warnings.warn("""WARNING: C compiler can't be found.
Only slow pure python alternative functions will be available.
To use fast implementation of some functions writen in cython/c either:
a) check that you have compiler (EXACTLY SAME as your python
distribution was compiled with) installed,
b) use binary distribution of hyperspy (i.e. wheels, egg, (only osx and win)).
Installation will continue in 5 sec...""")
    extensions = []
    from time import sleep
    sleep(5)  # wait 5 secs for user to notice the message


# HOOKS ######
post_checout_hook_file = os.path.join(setup_path, '.git/hooks/post-checkout')
git_dir = os.path.join(setup_path, '.git')
hook_ignorer = os.path.join(setup_path, '.hook_ignore')


def find_post_checkout_cleanup_line():
    """find the line index in the git post-checkout hooks
    'rm extension1 extension2 ...'"""
    with open(post_checout_hook_file, 'r') as pchook:
        hook_lines = pchook.readlines()
        for i in range(1, len(hook_lines), 1):
            if re.search('#cleanup_cythonized_and_compiled:',
                         hook_lines[i]) is not None:
                return i + 1

# generate some git hook to clean up and re-build_ext --inplace
# after changing branches:
if os.path.exists(git_dir) and (not os.path.exists(hook_ignorer)):
    exec_str = sys.executable
    recythonize_str = ' '.join([exec_str,
                                os.path.join(setup_path, 'setup.py'),
                                'clean --all build_ext --inplace\n'])
    if os.name == 'nt':
        exec_str = exec_str.replace('\\', '/')
        recythonize_str = recythonize_str.replace('\\', '/')
        for i in range(len(cleanup_list)):
            cleanup_list[i] = cleanup_list[i].replace('\\', '/')
    if (not os.path.exists(post_checout_hook_file)):
        with open(post_checout_hook_file, 'w') as pchook:
            pchook.write('#!/bin/sh\n')
            pchook.write('#cleanup_cythonized_and_compiled:\n')
            pchook.write('rm ' + ' '.join([i for i in cleanup_list]) + '\n')
            pchook.write(recythonize_str)
        hook_mode = 0o777  # make it executable
        os.chmod(post_checout_hook_file, hook_mode)
    else:
        with open(post_checout_hook_file, 'r') as pchook:
            hook_lines = pchook.readlines()
        if re.search(r'#!/bin/.*?sh', hook_lines[0]) is not None:
            line_n = find_post_checkout_cleanup_line()
            if line_n is not None:
                hook_lines[line_n] = 'rm ' + \
                    ' '.join([i for i in cleanup_list]) + '\n'
                hook_lines[line_n + 1] = recythonize_str
            else:
                hook_lines.append('\n#cleanup_cythonized_and_compiled:\n')
                hook_lines.append(
                    'rm ' + ' '.join([i for i in cleanup_list]) + '\n')
                hook_lines.append(recythonize_str)
            with open(post_checout_hook_file, 'w') as pchook:
                pchook.writelines(hook_lines)


class Recythonize(Command):

    """cythonize all extensions"""
    description = "(re-)cythonize all changed cython extensions"

    user_options = []

    def initialize_options(self):
        """init options"""
        pass

    def finalize_options(self):
        """finalize options"""
        pass

    def run(self):
        # if there is no cython it is supposed to fail:
        from Cython.Build import cythonize
        global raw_extensions
        global extensions
        cythonize(extensions)


class update_version_when_dev:

    def __enter__(self):
        self.release_version = Release.version

        # Get the hash from the git repository if available
        self.restore_version = False
        git_master_path = ".git/refs/heads/master"
        if "+dev" in self.release_version and \
                os.path.isfile(git_master_path):
            p = subprocess.Popen(["git", "describe",
                                  "--tags", "--dirty", "--always"],
                                 stdout=subprocess.PIPE)
            stdout = p.communicate()[0]
            if p.returncode != 0:
                # Git is not available, we keep the version as is
                self.restore_version = False
            else:
                gd = stdout[1:].strip().decode()
                # Remove the tag
                gd = gd[gd.index("-") + 1:]
                self.version = self.release_version.replace("+dev", "-git-")
                self.version += gd
                update_version(self.version)
                self.restore_version = True
        else:
            self.version = self.release_version
        return self.version

    def __exit__(self, type, value, traceback):
        if self.restore_version is True:
            update_version(self.release_version)


with update_version_when_dev() as version:
    setup(
        name="hyperspy",
        package_dir={'hyperspy': 'hyperspy'},
        version=version,
        ext_modules=extensions,
        packages=['hyperspy',
                  'hyperspy.datasets',
                  'hyperspy._components',
                  'hyperspy.datasets',
                  'hyperspy.io_plugins',
                  'hyperspy.docstrings',
                  'hyperspy.drawing',
                  'hyperspy.drawing._markers',
                  'hyperspy.drawing._widgets',
                  'hyperspy.learn',
                  'hyperspy._signals',
                  'hyperspy.gui',
                  'hyperspy.utils',
                  'hyperspy.tests',
                  'hyperspy.tests.axes',
                  'hyperspy.tests.component',
                  'hyperspy.tests.datasets',
                  'hyperspy.tests.drawing',
                  'hyperspy.tests.io',
                  'hyperspy.tests.model',
                  'hyperspy.tests.mva',
                  'hyperspy.tests.samfire',
                  'hyperspy.tests.signal',
                  'hyperspy.tests.utils',
                  'hyperspy.tests.misc',
                  'hyperspy.models',
                  'hyperspy.misc',
                  'hyperspy.misc.eels',
                  'hyperspy.misc.eds',
                  'hyperspy.misc.io',
                  'hyperspy.misc.holography',
                  'hyperspy.misc.machine_learning',
                  'hyperspy.external',
                  'hyperspy.external.mpfit',
                  'hyperspy.external.astroML',
                  'hyperspy.samfire_utils',
                  'hyperspy.samfire_utils.segmenters',
                  'hyperspy.samfire_utils.weights',
                  'hyperspy.samfire_utils.goodness_of_fit_tests',
                  ],
        install_requires=install_req,
        test_require=["pytest>=3.0.2"],
        extras_require=extras_require,
        package_data={
            'hyperspy':
            [
                'misc/eds/example_signals/*.hdf5',
                'tests/io/blockfile_data/*.blo',
                'tests/io/dens_data/*.dens',
                'tests/io/dm_stackbuilder_plugin/test_stackbuilder_imagestack.dm3',
                'tests/io/dm3_1D_data/*.dm3',
                'tests/io/dm3_2D_data/*.dm3',
                'tests/io/dm3_3D_data/*.dm3',
                'tests/io/dm4_1D_data/*.dm4',
                'tests/io/dm4_2D_data/*.dm4',
                'tests/io/dm4_3D_data/*.dm4',
                'tests/io/dm3_locale/*.dm3',
                'tests/io/edax_files.zip',
                'tests/io/FEI_new/*.emi',
                'tests/io/FEI_new/*.ser',
                'tests/io/FEI_new/*.npy',
                'tests/io/FEI_old/*.emi',
                'tests/io/FEI_old/*.ser',
                'tests/io/FEI_old/*.npy',
                'tests/io/msa_files/*.msa',
                'tests/io/hdf5_files/*.hdf5',
                'tests/io/tiff_files/*.tif',
                'tests/io/tiff_files/*.dm3',
                'tests/io/npy_files/*.npy',
                'tests/io/unf_files/*.unf',
                'tests/io/bcf_data/*.bcf',
                'tests/io/bcf_data/*.json',
                'tests/io/bcf_data/*.npy',
                'tests/io/ripple_files/*.rpl',
                'tests/io/ripple_files/*.raw',
                'tests/io/emd_files/*.emd',
                'tests/drawing/plot_signal/*.png',
                'tests/drawing/plot_signal1d/*.png',
                'tests/drawing/plot_signal2d/*.png',
                'tests/drawing/plot_markers/*.png',
                'tests/io/protochips_data/*.npy',
                'tests/io/protochips_data/*.csv',
                'tests/signal/test_find_peaks1D_ohaver/test_find_peaks1D_ohaver.hdf5',
            ],
        },
        author=Release.authors['all'][0],
        author_email=Release.authors['all'][1],
        maintainer='Francisco de la Peña',
        maintainer_email='fjd29@cam.ac.uk',
        description=Release.description,
        long_description=open('README.rst').read(),
        license=Release.license,
        platforms=Release.platforms,
        url=Release.url,
        keywords=Release.keywords,
        cmdclass={
            'recythonize': Recythonize,
        },
        classifiers=[
            "Programming Language :: Python :: 3",
            "Development Status :: 4 - Beta",
            "Environment :: Console",
            "Intended Audience :: Science/Research",
            "License :: OSI Approved :: GNU General Public License v3 (GPLv3)",
            "Natural Language :: English",
            "Operating System :: OS Independent",
            "Topic :: Scientific/Engineering",
            "Topic :: Scientific/Engineering :: Physics",
        ],
    )<|MERGE_RESOLUTION|>--- conflicted
+++ resolved
@@ -61,14 +61,9 @@
                'h5py',
                'python-dateutil',
                'ipyparallel',
-<<<<<<< HEAD
-               'dask[array]>=0.13',
+               'dask[array]>=0.13' !=0.14,
                'scikit-image'
                'numba']
-=======
-               'dask[array]>=0.13, !=0.14',
-               'scikit-image']
->>>>>>> 2b224074
 
 extras_require = {
     "learning": ['scikit-learn'],
